--- conflicted
+++ resolved
@@ -1,406 +1,402 @@
-package literals
-
-import (
-	"encoding/binary"
-	"go/ast"
-	"go/token"
-	mathrand "math/rand"
-
-	ah "github.com/AeonDave/garble/internal/asthelper"
-)
-
-type simple struct{}
-
-// check that the obfuscator interface is implemented
-var _ obfuscator = simple{}
-
-const (
-	irreversibleBlockSize = 16
-	irreversibleRounds    = 4
-)
-
-var irreversibleRoundConstant uint64 = 0x9e3779b185ebca87
-
-var irreversibleSBox = [256]byte{
-	0x63, 0x7c, 0x77, 0x7b, 0xf2, 0x6b, 0x6f, 0xc5, 0x30, 0x01, 0x67, 0x2b, 0xfe, 0xd7, 0xab, 0x76,
-	0xca, 0x82, 0xc9, 0x7d, 0xfa, 0x59, 0x47, 0xf0, 0xad, 0xd4, 0xa2, 0xaf, 0x9c, 0xa4, 0x72, 0xc0,
-	0xb7, 0xfd, 0x93, 0x26, 0x36, 0x3f, 0xf7, 0xcc, 0x34, 0xa5, 0xe5, 0xf1, 0x71, 0xd8, 0x31, 0x15,
-	0x04, 0xc7, 0x23, 0xc3, 0x18, 0x96, 0x05, 0x9a, 0x07, 0x12, 0x80, 0xe2, 0xeb, 0x27, 0xb2, 0x75,
-	0x09, 0x83, 0x2c, 0x1a, 0x1b, 0x6e, 0x5a, 0xa0, 0x52, 0x3b, 0xd6, 0xb3, 0x29, 0xe3, 0x2f, 0x84,
-	0x53, 0xd1, 0x00, 0xed, 0x20, 0xfc, 0xb1, 0x5b, 0x6a, 0xcb, 0xbe, 0x39, 0x4a, 0x4c, 0x58, 0xcf,
-	0xd0, 0xef, 0xaa, 0xfb, 0x43, 0x4d, 0x33, 0x85, 0x45, 0xf9, 0x02, 0x7f, 0x50, 0x3c, 0x9f, 0xa8,
-	0x51, 0xa3, 0x40, 0x8f, 0x92, 0x9d, 0x38, 0xf5, 0xbc, 0xb6, 0xda, 0x21, 0x10, 0xff, 0xf3, 0xd2,
-	0xcd, 0x0c, 0x13, 0xec, 0x5f, 0x97, 0x44, 0x17, 0xc4, 0xa7, 0x7e, 0x3d, 0x64, 0x5d, 0x19, 0x73,
-	0x60, 0x81, 0x4f, 0xdc, 0x22, 0x2a, 0x90, 0x88, 0x46, 0xee, 0xb8, 0x14, 0xde, 0x5e, 0x0b, 0xdb,
-	0xe0, 0x32, 0x3a, 0x0a, 0x49, 0x06, 0x24, 0x5c, 0xc2, 0xd3, 0xac, 0x62, 0x91, 0x95, 0xe4, 0x79,
-	0xe7, 0xc8, 0x37, 0x6d, 0x8d, 0xd5, 0x4e, 0xa9, 0x6c, 0x56, 0xf4, 0xea, 0x65, 0x7a, 0xae, 0x08,
-	0xba, 0x78, 0x25, 0x2e, 0x1c, 0xa6, 0xb4, 0xc6, 0xe8, 0xdd, 0x74, 0x1f, 0x4b, 0xbd, 0x8b, 0x8a,
-	0x70, 0x3e, 0xb5, 0x66, 0x48, 0x03, 0xf6, 0x0e, 0x61, 0x35, 0x57, 0xb9, 0x86, 0xc1, 0x1d, 0x9e,
-	0xe1, 0xf8, 0x98, 0x11, 0x69, 0xd9, 0x8e, 0x94, 0x9b, 0x1e, 0x87, 0xe9, 0xce, 0x55, 0x28, 0xdf,
-	0x8c, 0xa1, 0x89, 0x0d, 0xbf, 0xe6, 0x42, 0x68, 0x41, 0x99, 0x2d, 0x0f, 0xb0, 0x54, 0xbb, 0x16,
-}
-
-var irreversibleInvSBox = [256]byte{
-	0x52, 0x09, 0x6a, 0xd5, 0x30, 0x36, 0xa5, 0x38, 0xbf, 0x40, 0xa3, 0x9e, 0x81, 0xf3, 0xd7, 0xfb,
-	0x7c, 0xe3, 0x39, 0x82, 0x9b, 0x2f, 0xff, 0x87, 0x34, 0x8e, 0x43, 0x44, 0xc4, 0xde, 0xe9, 0xcb,
-	0x54, 0x7b, 0x94, 0x32, 0xa6, 0xc2, 0x23, 0x3d, 0xee, 0x4c, 0x95, 0x0b, 0x42, 0xfa, 0xc3, 0x4e,
-	0x08, 0x2e, 0xa1, 0x66, 0x28, 0xd9, 0x24, 0xb2, 0x76, 0x5b, 0xa2, 0x49, 0x6d, 0x8b, 0xd1, 0x25,
-	0x72, 0xf8, 0xf6, 0x64, 0x86, 0x68, 0x98, 0x16, 0xd4, 0xa4, 0x5c, 0xcc, 0x5d, 0x65, 0xb6, 0x92,
-	0x6c, 0x70, 0x48, 0x50, 0xfd, 0xed, 0xb9, 0xda, 0x5e, 0x15, 0x46, 0x57, 0xa7, 0x8d, 0x9d, 0x84,
-	0x90, 0xd8, 0xab, 0x00, 0x8c, 0xbc, 0xd3, 0x0a, 0xf7, 0xe4, 0x58, 0x05, 0xb8, 0xb3, 0x45, 0x06,
-	0xd0, 0x2c, 0x1e, 0x8f, 0xca, 0x3f, 0x0f, 0x02, 0xc1, 0xaf, 0xbd, 0x03, 0x01, 0x13, 0x8a, 0x6b,
-	0x3a, 0x91, 0x11, 0x41, 0x4f, 0x67, 0xdc, 0xea, 0x97, 0xf2, 0xcf, 0xce, 0xf0, 0xb4, 0xe6, 0x73,
-	0x96, 0xac, 0x74, 0x22, 0xe7, 0xad, 0x35, 0x85, 0xe2, 0xf9, 0x37, 0xe8, 0x1c, 0x75, 0xdf, 0x6e,
-	0x47, 0xf1, 0x1a, 0x71, 0x1d, 0x29, 0xc5, 0x89, 0x6f, 0xb7, 0x62, 0x0e, 0xaa, 0x18, 0xbe, 0x1b,
-	0xfc, 0x56, 0x3e, 0x4b, 0xc6, 0xd2, 0x79, 0x20, 0x9a, 0xdb, 0xc0, 0xfe, 0x78, 0xcd, 0x5a, 0xf4,
-	0x1f, 0xdd, 0xa8, 0x33, 0x88, 0x07, 0xc7, 0x31, 0xb1, 0x12, 0x10, 0x59, 0x27, 0x80, 0xec, 0x5f,
-	0x60, 0x51, 0x7f, 0xa9, 0x19, 0xb5, 0x4a, 0x0d, 0x2d, 0xe5, 0x7a, 0x9f, 0x93, 0xc9, 0x9c, 0xef,
-	0xa0, 0xe0, 0x3b, 0x4d, 0xae, 0x2a, 0xf5, 0xb0, 0xc8, 0xeb, 0xbb, 0x3c, 0x83, 0x53, 0x99, 0x61,
-	0x17, 0x2b, 0x04, 0x7e, 0xba, 0x77, 0xd6, 0x26, 0xe1, 0x69, 0x14, 0x63, 0x55, 0x21, 0x0c, 0x7d,
-}
-
-func deriveIrreversibleSubkeys(material []byte) []uint64 {
-	if len(material) < irreversibleRounds*8 {
-		panic("literals: insufficient HKDF material for irreversible subkeys")
-	}
-	subkeys := make([]uint64, irreversibleRounds)
-	for i := 0; i < irreversibleRounds; i++ {
-		subkeys[i] = binary.LittleEndian.Uint64(material[i*8 : (i+1)*8])
-	}
-	return subkeys
-}
-
-func irreversibleEncryptLiteral(data []byte, subkeys []uint64) []byte {
-	if len(subkeys) != irreversibleRounds {
-		panic("literals: unexpected irreversible subkey count")
-	}
-
-	if len(data) == 0 {
-		return []byte{}
-	}
-
-	paddedLen := ((len(data) + irreversibleBlockSize - 1) / irreversibleBlockSize) * irreversibleBlockSize
-	buf := make([]byte, paddedLen)
-	copy(buf, data)
-	pad := byte(paddedLen - len(data))
-	for i := len(data); i < paddedLen; i++ {
-		buf[i] = pad
-	}
-
-	for i := range buf {
-		buf[i] = irreversibleSBox[buf[i]]
-	}
-
-	for offset := 0; offset < len(buf); offset += irreversibleBlockSize {
-		feistelEncryptBlock(buf[offset:offset+irreversibleBlockSize], subkeys)
-	}
-
-	return buf
-}
-
-func feistelEncryptBlock(block []byte, subkeys []uint64) {
-	left := binary.LittleEndian.Uint64(block[:8])
-	right := binary.LittleEndian.Uint64(block[8:])
-
-	for _, key := range subkeys {
-		f := feistelRound(right, key)
-		left, right = right, left^f
-	}
-
-	binary.LittleEndian.PutUint64(block[:8], left)
-	binary.LittleEndian.PutUint64(block[8:], right)
-}
-
-func feistelRound(value, key uint64) uint64 {
-	mix := value ^ key
-	rot := uint(key&63) | 1
-	mix = (mix << rot) | (mix >> (64 - rot))
-	mix ^= (key << 17) | (key >> 47)
-	mix += irreversibleRoundConstant
-	return mix
-}
-
-// obfuscate implements an improved XOR-based obfuscation with:
-// 1. Nonce for uniqueness (prevents pattern analysis across builds)
-// 2. Position-dependent key derivation (each byte uses position-derived key)
-// 3. Chained operations with rotation (dependencies between bytes)
-// 4. External key mixing for additional entropy
-//
-// This function routes to either reversible or irreversible implementation
-// based on the -reversible flag setting.
-//
-// Reversible mode (with -reversible flag):
-//   - Uses symmetric operations (XOR, ADD, SUB)
-//   - Supports garble reverse functionality
-//   - Weaker security but maintains backward compatibility
-//
-// Irreversible mode (default, without -reversible flag):
-//   - Byte substitution + Feistel mixing for data at rest
-//   - Deterministic subkeys derived from HKDF per literal
-//   - Does not support garble reverse
-func (simple) obfuscate(ctx *obfRand, data []byte, extKeys []*externalKey) *ast.BlockStmt {
-	if reversibleMode {
-		return obfuscateReversible(ctx.Rand, data, extKeys)
-	}
-	return obfuscateIrreversible(ctx, data, extKeys)
-}
-
-func obfuscateIrreversible(ctx *obfRand, data []byte, extKeys []*externalKey) *ast.BlockStmt {
-	if ctx == nil {
-		panic("literals: nil context for irreversible obfuscator")
-	}
-	if len(data) == 0 {
-		return ah.BlockStmt(
-			ah.AssignDefineStmt(ast.NewIdent("data"), ah.DataToByteSlice(nil)),
-		)
-	}
-	if ctx.keyProvider == nil {
-		panic("literals: missing key provider for irreversible obfuscator")
-	}
-
-	material := ctx.keyProvider.NextIrreversibleMaterial(irreversibleRounds * 8)
-	subkeys := deriveIrreversibleSubkeys(material)
-
-	cipher := irreversibleEncryptLiteral(data, subkeys)
-	cipherCopy := append([]byte(nil), cipher...)
-
-	block := &ast.BlockStmt{}
-	block.List = append(block.List, &ast.AssignStmt{
-		Lhs: []ast.Expr{ast.NewIdent("data")},
-		Tok: token.DEFINE,
-		Rhs: []ast.Expr{dataToByteSliceWithExtKeys(ctx.Rand, cipherCopy, extKeys)},
-	})
-
-	subkeyElts := make([]ast.Expr, len(subkeys))
-	for i, sk := range subkeys {
-		subkeyElts[i] = ah.UintLit(sk)
-	}
-
-	block.List = append(block.List, &ast.AssignStmt{
-		Lhs: []ast.Expr{ast.NewIdent("subkeys")},
-		Tok: token.DEFINE,
-		Rhs: []ast.Expr{
-			&ast.CompositeLit{
-				Type: &ast.ArrayType{Elt: ast.NewIdent("uint64")},
-				Elts: subkeyElts,
-			},
-		},
-	})
-
-	if ctx.irreversibleHelper == nil {
-		panic("literals: irreversible helper is nil")
-	}
-	ctx.irreversibleHelper.used = true
-
-	block.List = append(block.List, &ast.AssignStmt{
-		Lhs: []ast.Expr{ast.NewIdent("data")},
-		Tok: token.ASSIGN,
-		Rhs: []ast.Expr{
-			&ast.CallExpr{
-				Fun: ast.NewIdent(ctx.irreversibleHelper.funcName),
-				Args: []ast.Expr{
-					ast.NewIdent("data"),
-					ast.NewIdent("subkeys"),
-					ah.IntLit(len(data)),
-				},
-			},
-		},
-	})
-
-<<<<<<< HEAD
-	block.List = append(block.List, ah.ReturnStmt(ast.NewIdent("data")))
-=======
->>>>>>> 66c61916
-	return block
-}
-
-// obfuscateReversible implements the reversible XOR-based algorithm.
-// This is the original implementation that maintains full reversibility.
-func obfuscateReversible(rand *mathrand.Rand, data []byte, extKeys []*externalKey) *ast.BlockStmt {
-	if len(data) == 0 {
-		return ah.BlockStmt(
-			ah.AssignDefineStmt(ast.NewIdent("data"), ah.DataToByteSlice(data)),
-		)
-	}
-
-	// Generate a random nonce (8 bytes for good entropy without overhead)
-	nonce := make([]byte, 8)
-	rand.Read(nonce)
-
-	// Generate base key (same length as data)
-	key := make([]byte, len(data))
-	rand.Read(key)
-
-	// Choose random operators for multi-layer obfuscation
-	op1 := randOperator(rand) // First layer
-	op2 := randOperator(rand) // Second layer
-
-	// Obfuscate data with improved algorithm:
-	// 1. Base XOR with key
-	// 2. Add position-dependent nonce mixing
-	// 3. Apply chained operation with rotation
-	obfuscated := make([]byte, len(data))
-	for i := 0; i < len(data); i++ {
-		// Layer 1: XOR with position-derived key
-		posKey := key[i] ^ byte(i*7+13) // Position mixing with prime numbers
-		layer1 := data[i] ^ posKey
-
-		// Layer 2: Mix with nonce (cyclic)
-		nonceIdx := i % len(nonce)
-		layer2 := evalOperator(op1, layer1, nonce[nonceIdx])
-
-		// Layer 3: Chain with previous byte for dependency
-		if i > 0 {
-			layer2 = evalOperator(op2, layer2, obfuscated[i-1]>>3) // Rotate previous byte
-		}
-
-		obfuscated[i] = layer2
-	}
-
-	// Generate deobfuscation code
-	// We need to reverse the operations in opposite order
-	var deobfStmts []ast.Stmt
-
-	// Create loop body that reverses the obfuscation
-	loopBody := []ast.Stmt{}
-
-	// Reverse layer 3: Remove chain dependency (if not first byte)
-	hasChainDependency := len(data) > 1
-	if hasChainDependency {
-		// temp := data[i]
-		loopBody = append(loopBody,
-			ah.AssignDefineStmt(
-				ast.NewIdent("temp"),
-				ah.IndexExpr("data", ast.NewIdent("i")),
-			),
-		)
-		// if i > 0 { data[i] = data[i] REVERSE_OP2 (prevTemp >> 3) }
-		loopBody = append(loopBody,
-			&ast.IfStmt{
-				Cond: ah.BinaryExpr(ast.NewIdent("i"), token.GTR, ah.IntLit(0)),
-				Body: &ast.BlockStmt{
-					List: []ast.Stmt{
-						&ast.AssignStmt{
-							Lhs: []ast.Expr{ah.IndexExpr("data", ast.NewIdent("i"))},
-							Tok: token.ASSIGN,
-							Rhs: []ast.Expr{
-								operatorToReversedBinaryExpr(op2,
-									ah.IndexExpr("data", ast.NewIdent("i")),
-									ah.BinaryExpr(ast.NewIdent("prevTemp"), token.SHR, ah.IntLit(3)),
-								),
-							},
-						},
-					},
-				},
-			},
-		)
-	}
-
-	// Reverse layer 2: Remove nonce mixing
-	// data[i] = data[i] REVERSE_OP1 nonce[i % len(nonce)]
-	loopBody = append(loopBody,
-		&ast.AssignStmt{
-			Lhs: []ast.Expr{ah.IndexExpr("data", ast.NewIdent("i"))},
-			Tok: token.ASSIGN,
-			Rhs: []ast.Expr{
-				operatorToReversedBinaryExpr(op1,
-					ah.IndexExpr("data", ast.NewIdent("i")),
-					ah.IndexExpr("nonce",
-						ah.BinaryExpr(ast.NewIdent("i"), token.REM, ah.IntLit(len(nonce))),
-					),
-				),
-			},
-		},
-	)
-
-	// Reverse layer 1: XOR with position-derived key
-	// posKey := key[i] ^ byte(i*7+13)
-	// data[i] = data[i] ^ posKey
-	loopBody = append(loopBody,
-		ah.AssignDefineStmt(
-			ast.NewIdent("posKey"),
-			ah.BinaryExpr(
-				ah.IndexExpr("key", ast.NewIdent("i")),
-				token.XOR,
-				ah.CallExprByName("byte",
-					ah.BinaryExpr(
-						ah.BinaryExpr(ast.NewIdent("i"), token.MUL, ah.IntLit(7)),
-						token.ADD,
-						ah.IntLit(13),
-					),
-				),
-			),
-		),
-		&ast.AssignStmt{
-			Lhs: []ast.Expr{ah.IndexExpr("data", ast.NewIdent("i"))},
-			Tok: token.ASSIGN,
-			Rhs: []ast.Expr{
-				ah.BinaryExpr(
-					ah.IndexExpr("data", ast.NewIdent("i")),
-					token.XOR,
-					ast.NewIdent("posKey"),
-				),
-			},
-		},
-	)
-
-	// Update prevTemp for next iteration (only if chain dependency is present)
-	if hasChainDependency {
-		loopBody = append(loopBody,
-			&ast.AssignStmt{
-				Lhs: []ast.Expr{ast.NewIdent("prevTemp")},
-				Tok: token.ASSIGN,
-				Rhs: []ast.Expr{ast.NewIdent("temp")},
-			},
-		)
-	}
-
-	// Build the complete deobfuscation function
-	deobfStmts = []ast.Stmt{
-		// nonce := []byte{...}
-		&ast.AssignStmt{
-			Lhs: []ast.Expr{ast.NewIdent("nonce")},
-			Tok: token.DEFINE,
-			Rhs: []ast.Expr{ah.DataToByteSlice(nonce)},
-		},
-		// key := <key with external keys>
-		&ast.AssignStmt{
-			Lhs: []ast.Expr{ast.NewIdent("key")},
-			Tok: token.DEFINE,
-			Rhs: []ast.Expr{dataToByteSliceWithExtKeys(rand, key, extKeys)},
-		},
-		// data := <obfuscated data with external keys>
-		&ast.AssignStmt{
-			Lhs: []ast.Expr{ast.NewIdent("data")},
-			Tok: token.DEFINE,
-			Rhs: []ast.Expr{dataToByteSliceWithExtKeys(rand, obfuscated, extKeys)},
-		},
-	}
-	// Only declare prevTemp if chain dependency is present
-	if hasChainDependency {
-		deobfStmts = append(deobfStmts,
-			ah.AssignDefineStmt(
-				ast.NewIdent("prevTemp"),
-				ah.CallExprByName("byte", ah.IntLit(0)),
-			),
-		)
-	}
-	// for i := 0; i < len(data); i++ { ... }
-	deobfStmts = append(deobfStmts,
-		&ast.ForStmt{
-			Init: &ast.AssignStmt{
-				Lhs: []ast.Expr{ast.NewIdent("i")},
-				Tok: token.DEFINE,
-				Rhs: []ast.Expr{ah.IntLit(0)},
-			},
-			Cond: ah.BinaryExpr(ast.NewIdent("i"), token.LSS, ah.CallExprByName("len", ast.NewIdent("data"))),
-			Post: &ast.IncDecStmt{
-				X:   ast.NewIdent("i"),
-				Tok: token.INC,
-			},
-			Body: &ast.BlockStmt{List: loopBody},
-		},
-	)
-
-	return ah.BlockStmt(deobfStmts...)
-}+package literals
+
+import (
+	"encoding/binary"
+	"go/ast"
+	"go/token"
+	mathrand "math/rand"
+
+	ah "github.com/AeonDave/garble/internal/asthelper"
+)
+
+type simple struct{}
+
+// check that the obfuscator interface is implemented
+var _ obfuscator = simple{}
+
+const (
+	irreversibleBlockSize = 16
+	irreversibleRounds    = 4
+)
+
+var irreversibleRoundConstant uint64 = 0x9e3779b185ebca87
+
+var irreversibleSBox = [256]byte{
+	0x63, 0x7c, 0x77, 0x7b, 0xf2, 0x6b, 0x6f, 0xc5, 0x30, 0x01, 0x67, 0x2b, 0xfe, 0xd7, 0xab, 0x76,
+	0xca, 0x82, 0xc9, 0x7d, 0xfa, 0x59, 0x47, 0xf0, 0xad, 0xd4, 0xa2, 0xaf, 0x9c, 0xa4, 0x72, 0xc0,
+	0xb7, 0xfd, 0x93, 0x26, 0x36, 0x3f, 0xf7, 0xcc, 0x34, 0xa5, 0xe5, 0xf1, 0x71, 0xd8, 0x31, 0x15,
+	0x04, 0xc7, 0x23, 0xc3, 0x18, 0x96, 0x05, 0x9a, 0x07, 0x12, 0x80, 0xe2, 0xeb, 0x27, 0xb2, 0x75,
+	0x09, 0x83, 0x2c, 0x1a, 0x1b, 0x6e, 0x5a, 0xa0, 0x52, 0x3b, 0xd6, 0xb3, 0x29, 0xe3, 0x2f, 0x84,
+	0x53, 0xd1, 0x00, 0xed, 0x20, 0xfc, 0xb1, 0x5b, 0x6a, 0xcb, 0xbe, 0x39, 0x4a, 0x4c, 0x58, 0xcf,
+	0xd0, 0xef, 0xaa, 0xfb, 0x43, 0x4d, 0x33, 0x85, 0x45, 0xf9, 0x02, 0x7f, 0x50, 0x3c, 0x9f, 0xa8,
+	0x51, 0xa3, 0x40, 0x8f, 0x92, 0x9d, 0x38, 0xf5, 0xbc, 0xb6, 0xda, 0x21, 0x10, 0xff, 0xf3, 0xd2,
+	0xcd, 0x0c, 0x13, 0xec, 0x5f, 0x97, 0x44, 0x17, 0xc4, 0xa7, 0x7e, 0x3d, 0x64, 0x5d, 0x19, 0x73,
+	0x60, 0x81, 0x4f, 0xdc, 0x22, 0x2a, 0x90, 0x88, 0x46, 0xee, 0xb8, 0x14, 0xde, 0x5e, 0x0b, 0xdb,
+	0xe0, 0x32, 0x3a, 0x0a, 0x49, 0x06, 0x24, 0x5c, 0xc2, 0xd3, 0xac, 0x62, 0x91, 0x95, 0xe4, 0x79,
+	0xe7, 0xc8, 0x37, 0x6d, 0x8d, 0xd5, 0x4e, 0xa9, 0x6c, 0x56, 0xf4, 0xea, 0x65, 0x7a, 0xae, 0x08,
+	0xba, 0x78, 0x25, 0x2e, 0x1c, 0xa6, 0xb4, 0xc6, 0xe8, 0xdd, 0x74, 0x1f, 0x4b, 0xbd, 0x8b, 0x8a,
+	0x70, 0x3e, 0xb5, 0x66, 0x48, 0x03, 0xf6, 0x0e, 0x61, 0x35, 0x57, 0xb9, 0x86, 0xc1, 0x1d, 0x9e,
+	0xe1, 0xf8, 0x98, 0x11, 0x69, 0xd9, 0x8e, 0x94, 0x9b, 0x1e, 0x87, 0xe9, 0xce, 0x55, 0x28, 0xdf,
+	0x8c, 0xa1, 0x89, 0x0d, 0xbf, 0xe6, 0x42, 0x68, 0x41, 0x99, 0x2d, 0x0f, 0xb0, 0x54, 0xbb, 0x16,
+}
+
+var irreversibleInvSBox = [256]byte{
+	0x52, 0x09, 0x6a, 0xd5, 0x30, 0x36, 0xa5, 0x38, 0xbf, 0x40, 0xa3, 0x9e, 0x81, 0xf3, 0xd7, 0xfb,
+	0x7c, 0xe3, 0x39, 0x82, 0x9b, 0x2f, 0xff, 0x87, 0x34, 0x8e, 0x43, 0x44, 0xc4, 0xde, 0xe9, 0xcb,
+	0x54, 0x7b, 0x94, 0x32, 0xa6, 0xc2, 0x23, 0x3d, 0xee, 0x4c, 0x95, 0x0b, 0x42, 0xfa, 0xc3, 0x4e,
+	0x08, 0x2e, 0xa1, 0x66, 0x28, 0xd9, 0x24, 0xb2, 0x76, 0x5b, 0xa2, 0x49, 0x6d, 0x8b, 0xd1, 0x25,
+	0x72, 0xf8, 0xf6, 0x64, 0x86, 0x68, 0x98, 0x16, 0xd4, 0xa4, 0x5c, 0xcc, 0x5d, 0x65, 0xb6, 0x92,
+	0x6c, 0x70, 0x48, 0x50, 0xfd, 0xed, 0xb9, 0xda, 0x5e, 0x15, 0x46, 0x57, 0xa7, 0x8d, 0x9d, 0x84,
+	0x90, 0xd8, 0xab, 0x00, 0x8c, 0xbc, 0xd3, 0x0a, 0xf7, 0xe4, 0x58, 0x05, 0xb8, 0xb3, 0x45, 0x06,
+	0xd0, 0x2c, 0x1e, 0x8f, 0xca, 0x3f, 0x0f, 0x02, 0xc1, 0xaf, 0xbd, 0x03, 0x01, 0x13, 0x8a, 0x6b,
+	0x3a, 0x91, 0x11, 0x41, 0x4f, 0x67, 0xdc, 0xea, 0x97, 0xf2, 0xcf, 0xce, 0xf0, 0xb4, 0xe6, 0x73,
+	0x96, 0xac, 0x74, 0x22, 0xe7, 0xad, 0x35, 0x85, 0xe2, 0xf9, 0x37, 0xe8, 0x1c, 0x75, 0xdf, 0x6e,
+	0x47, 0xf1, 0x1a, 0x71, 0x1d, 0x29, 0xc5, 0x89, 0x6f, 0xb7, 0x62, 0x0e, 0xaa, 0x18, 0xbe, 0x1b,
+	0xfc, 0x56, 0x3e, 0x4b, 0xc6, 0xd2, 0x79, 0x20, 0x9a, 0xdb, 0xc0, 0xfe, 0x78, 0xcd, 0x5a, 0xf4,
+	0x1f, 0xdd, 0xa8, 0x33, 0x88, 0x07, 0xc7, 0x31, 0xb1, 0x12, 0x10, 0x59, 0x27, 0x80, 0xec, 0x5f,
+	0x60, 0x51, 0x7f, 0xa9, 0x19, 0xb5, 0x4a, 0x0d, 0x2d, 0xe5, 0x7a, 0x9f, 0x93, 0xc9, 0x9c, 0xef,
+	0xa0, 0xe0, 0x3b, 0x4d, 0xae, 0x2a, 0xf5, 0xb0, 0xc8, 0xeb, 0xbb, 0x3c, 0x83, 0x53, 0x99, 0x61,
+	0x17, 0x2b, 0x04, 0x7e, 0xba, 0x77, 0xd6, 0x26, 0xe1, 0x69, 0x14, 0x63, 0x55, 0x21, 0x0c, 0x7d,
+}
+
+func deriveIrreversibleSubkeys(material []byte) []uint64 {
+	if len(material) < irreversibleRounds*8 {
+		panic("literals: insufficient HKDF material for irreversible subkeys")
+	}
+	subkeys := make([]uint64, irreversibleRounds)
+	for i := 0; i < irreversibleRounds; i++ {
+		subkeys[i] = binary.LittleEndian.Uint64(material[i*8 : (i+1)*8])
+	}
+	return subkeys
+}
+
+func irreversibleEncryptLiteral(data []byte, subkeys []uint64) []byte {
+	if len(subkeys) != irreversibleRounds {
+		panic("literals: unexpected irreversible subkey count")
+	}
+
+	if len(data) == 0 {
+		return []byte{}
+	}
+
+	paddedLen := ((len(data) + irreversibleBlockSize - 1) / irreversibleBlockSize) * irreversibleBlockSize
+	buf := make([]byte, paddedLen)
+	copy(buf, data)
+	pad := byte(paddedLen - len(data))
+	for i := len(data); i < paddedLen; i++ {
+		buf[i] = pad
+	}
+
+	for i := range buf {
+		buf[i] = irreversibleSBox[buf[i]]
+	}
+
+	for offset := 0; offset < len(buf); offset += irreversibleBlockSize {
+		feistelEncryptBlock(buf[offset:offset+irreversibleBlockSize], subkeys)
+	}
+
+	return buf
+}
+
+func feistelEncryptBlock(block []byte, subkeys []uint64) {
+	left := binary.LittleEndian.Uint64(block[:8])
+	right := binary.LittleEndian.Uint64(block[8:])
+
+	for _, key := range subkeys {
+		f := feistelRound(right, key)
+		left, right = right, left^f
+	}
+
+	binary.LittleEndian.PutUint64(block[:8], left)
+	binary.LittleEndian.PutUint64(block[8:], right)
+}
+
+func feistelRound(value, key uint64) uint64 {
+	mix := value ^ key
+	rot := uint(key&63) | 1
+	mix = (mix << rot) | (mix >> (64 - rot))
+	mix ^= (key << 17) | (key >> 47)
+	mix += irreversibleRoundConstant
+	return mix
+}
+
+// obfuscate implements an improved XOR-based obfuscation with:
+// 1. Nonce for uniqueness (prevents pattern analysis across builds)
+// 2. Position-dependent key derivation (each byte uses position-derived key)
+// 3. Chained operations with rotation (dependencies between bytes)
+// 4. External key mixing for additional entropy
+//
+// This function routes to either reversible or irreversible implementation
+// based on the -reversible flag setting.
+//
+// Reversible mode (with -reversible flag):
+//   - Uses symmetric operations (XOR, ADD, SUB)
+//   - Supports garble reverse functionality
+//   - Weaker security but maintains backward compatibility
+//
+// Irreversible mode (default, without -reversible flag):
+//   - Byte substitution + Feistel mixing for data at rest
+//   - Deterministic subkeys derived from HKDF per literal
+//   - Does not support garble reverse
+func (simple) obfuscate(ctx *obfRand, data []byte, extKeys []*externalKey) *ast.BlockStmt {
+	if reversibleMode {
+		return obfuscateReversible(ctx.Rand, data, extKeys)
+	}
+	return obfuscateIrreversible(ctx, data, extKeys)
+}
+
+func obfuscateIrreversible(ctx *obfRand, data []byte, extKeys []*externalKey) *ast.BlockStmt {
+	if ctx == nil {
+		panic("literals: nil context for irreversible obfuscator")
+	}
+	if len(data) == 0 {
+		return ah.BlockStmt(
+			ah.AssignDefineStmt(ast.NewIdent("data"), ah.DataToByteSlice(nil)),
+		)
+	}
+	if ctx.keyProvider == nil {
+		panic("literals: missing key provider for irreversible obfuscator")
+	}
+
+	material := ctx.keyProvider.NextIrreversibleMaterial(irreversibleRounds * 8)
+	subkeys := deriveIrreversibleSubkeys(material)
+
+	cipher := irreversibleEncryptLiteral(data, subkeys)
+	cipherCopy := append([]byte(nil), cipher...)
+
+	block := &ast.BlockStmt{}
+	block.List = append(block.List, &ast.AssignStmt{
+		Lhs: []ast.Expr{ast.NewIdent("data")},
+		Tok: token.DEFINE,
+		Rhs: []ast.Expr{dataToByteSliceWithExtKeys(ctx.Rand, cipherCopy, extKeys)},
+	})
+
+	subkeyElts := make([]ast.Expr, len(subkeys))
+	for i, sk := range subkeys {
+		subkeyElts[i] = ah.UintLit(sk)
+	}
+
+	block.List = append(block.List, &ast.AssignStmt{
+		Lhs: []ast.Expr{ast.NewIdent("subkeys")},
+		Tok: token.DEFINE,
+		Rhs: []ast.Expr{
+			&ast.CompositeLit{
+				Type: &ast.ArrayType{Elt: ast.NewIdent("uint64")},
+				Elts: subkeyElts,
+			},
+		},
+	})
+
+	if ctx.irreversibleHelper == nil {
+		panic("literals: irreversible helper is nil")
+	}
+	ctx.irreversibleHelper.used = true
+
+	block.List = append(block.List, &ast.AssignStmt{
+		Lhs: []ast.Expr{ast.NewIdent("data")},
+		Tok: token.ASSIGN,
+		Rhs: []ast.Expr{
+			&ast.CallExpr{
+				Fun: ast.NewIdent(ctx.irreversibleHelper.funcName),
+				Args: []ast.Expr{
+					ast.NewIdent("data"),
+					ast.NewIdent("subkeys"),
+					ah.IntLit(len(data)),
+				},
+			},
+		},
+	})
+
+	return block
+}
+
+// obfuscateReversible implements the reversible XOR-based algorithm.
+// This is the original implementation that maintains full reversibility.
+func obfuscateReversible(rand *mathrand.Rand, data []byte, extKeys []*externalKey) *ast.BlockStmt {
+	if len(data) == 0 {
+		return ah.BlockStmt(
+			ah.AssignDefineStmt(ast.NewIdent("data"), ah.DataToByteSlice(data)),
+		)
+	}
+
+	// Generate a random nonce (8 bytes for good entropy without overhead)
+	nonce := make([]byte, 8)
+	rand.Read(nonce)
+
+	// Generate base key (same length as data)
+	key := make([]byte, len(data))
+	rand.Read(key)
+
+	// Choose random operators for multi-layer obfuscation
+	op1 := randOperator(rand) // First layer
+	op2 := randOperator(rand) // Second layer
+
+	// Obfuscate data with improved algorithm:
+	// 1. Base XOR with key
+	// 2. Add position-dependent nonce mixing
+	// 3. Apply chained operation with rotation
+	obfuscated := make([]byte, len(data))
+	for i := 0; i < len(data); i++ {
+		// Layer 1: XOR with position-derived key
+		posKey := key[i] ^ byte(i*7+13) // Position mixing with prime numbers
+		layer1 := data[i] ^ posKey
+
+		// Layer 2: Mix with nonce (cyclic)
+		nonceIdx := i % len(nonce)
+		layer2 := evalOperator(op1, layer1, nonce[nonceIdx])
+
+		// Layer 3: Chain with previous byte for dependency
+		if i > 0 {
+			layer2 = evalOperator(op2, layer2, obfuscated[i-1]>>3) // Rotate previous byte
+		}
+
+		obfuscated[i] = layer2
+	}
+
+	// Generate deobfuscation code
+	// We need to reverse the operations in opposite order
+	var deobfStmts []ast.Stmt
+
+	// Create loop body that reverses the obfuscation
+	loopBody := []ast.Stmt{}
+
+	// Reverse layer 3: Remove chain dependency (if not first byte)
+	hasChainDependency := len(data) > 1
+	if hasChainDependency {
+		// temp := data[i]
+		loopBody = append(loopBody,
+			ah.AssignDefineStmt(
+				ast.NewIdent("temp"),
+				ah.IndexExpr("data", ast.NewIdent("i")),
+			),
+		)
+		// if i > 0 { data[i] = data[i] REVERSE_OP2 (prevTemp >> 3) }
+		loopBody = append(loopBody,
+			&ast.IfStmt{
+				Cond: ah.BinaryExpr(ast.NewIdent("i"), token.GTR, ah.IntLit(0)),
+				Body: &ast.BlockStmt{
+					List: []ast.Stmt{
+						&ast.AssignStmt{
+							Lhs: []ast.Expr{ah.IndexExpr("data", ast.NewIdent("i"))},
+							Tok: token.ASSIGN,
+							Rhs: []ast.Expr{
+								operatorToReversedBinaryExpr(op2,
+									ah.IndexExpr("data", ast.NewIdent("i")),
+									ah.BinaryExpr(ast.NewIdent("prevTemp"), token.SHR, ah.IntLit(3)),
+								),
+							},
+						},
+					},
+				},
+			},
+		)
+	}
+
+	// Reverse layer 2: Remove nonce mixing
+	// data[i] = data[i] REVERSE_OP1 nonce[i % len(nonce)]
+	loopBody = append(loopBody,
+		&ast.AssignStmt{
+			Lhs: []ast.Expr{ah.IndexExpr("data", ast.NewIdent("i"))},
+			Tok: token.ASSIGN,
+			Rhs: []ast.Expr{
+				operatorToReversedBinaryExpr(op1,
+					ah.IndexExpr("data", ast.NewIdent("i")),
+					ah.IndexExpr("nonce",
+						ah.BinaryExpr(ast.NewIdent("i"), token.REM, ah.IntLit(len(nonce))),
+					),
+				),
+			},
+		},
+	)
+
+	// Reverse layer 1: XOR with position-derived key
+	// posKey := key[i] ^ byte(i*7+13)
+	// data[i] = data[i] ^ posKey
+	loopBody = append(loopBody,
+		ah.AssignDefineStmt(
+			ast.NewIdent("posKey"),
+			ah.BinaryExpr(
+				ah.IndexExpr("key", ast.NewIdent("i")),
+				token.XOR,
+				ah.CallExprByName("byte",
+					ah.BinaryExpr(
+						ah.BinaryExpr(ast.NewIdent("i"), token.MUL, ah.IntLit(7)),
+						token.ADD,
+						ah.IntLit(13),
+					),
+				),
+			),
+		),
+		&ast.AssignStmt{
+			Lhs: []ast.Expr{ah.IndexExpr("data", ast.NewIdent("i"))},
+			Tok: token.ASSIGN,
+			Rhs: []ast.Expr{
+				ah.BinaryExpr(
+					ah.IndexExpr("data", ast.NewIdent("i")),
+					token.XOR,
+					ast.NewIdent("posKey"),
+				),
+			},
+		},
+	)
+
+	// Update prevTemp for next iteration (only if chain dependency is present)
+	if hasChainDependency {
+		loopBody = append(loopBody,
+			&ast.AssignStmt{
+				Lhs: []ast.Expr{ast.NewIdent("prevTemp")},
+				Tok: token.ASSIGN,
+				Rhs: []ast.Expr{ast.NewIdent("temp")},
+			},
+		)
+	}
+
+	// Build the complete deobfuscation function
+	deobfStmts = []ast.Stmt{
+		// nonce := []byte{...}
+		&ast.AssignStmt{
+			Lhs: []ast.Expr{ast.NewIdent("nonce")},
+			Tok: token.DEFINE,
+			Rhs: []ast.Expr{ah.DataToByteSlice(nonce)},
+		},
+		// key := <key with external keys>
+		&ast.AssignStmt{
+			Lhs: []ast.Expr{ast.NewIdent("key")},
+			Tok: token.DEFINE,
+			Rhs: []ast.Expr{dataToByteSliceWithExtKeys(rand, key, extKeys)},
+		},
+		// data := <obfuscated data with external keys>
+		&ast.AssignStmt{
+			Lhs: []ast.Expr{ast.NewIdent("data")},
+			Tok: token.DEFINE,
+			Rhs: []ast.Expr{dataToByteSliceWithExtKeys(rand, obfuscated, extKeys)},
+		},
+	}
+	// Only declare prevTemp if chain dependency is present
+	if hasChainDependency {
+		deobfStmts = append(deobfStmts,
+			ah.AssignDefineStmt(
+				ast.NewIdent("prevTemp"),
+				ah.CallExprByName("byte", ah.IntLit(0)),
+			),
+		)
+	}
+	// for i := 0; i < len(data); i++ { ... }
+	deobfStmts = append(deobfStmts,
+		&ast.ForStmt{
+			Init: &ast.AssignStmt{
+				Lhs: []ast.Expr{ast.NewIdent("i")},
+				Tok: token.DEFINE,
+				Rhs: []ast.Expr{ah.IntLit(0)},
+			},
+			Cond: ah.BinaryExpr(ast.NewIdent("i"), token.LSS, ah.CallExprByName("len", ast.NewIdent("data"))),
+			Post: &ast.IncDecStmt{
+				X:   ast.NewIdent("i"),
+				Tok: token.INC,
+			},
+			Body: &ast.BlockStmt{List: loopBody},
+		},
+	)
+
+	return ah.BlockStmt(deobfStmts...)
+}