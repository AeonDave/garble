# Garble feature toggles

This reference consolidates every command-line flag and environment variable that flips behaviour inside Garble. It reflects the state of `master` as of October 2025 and was assembled by walking the entire repository.

## CLI flags

| Flag                | Values / type                            | Default | Controls                                                                                                                     | Notes & interactions                                                                                                                       |
|---------------------|------------------------------------------|---------|------------------------------------------------------------------------------------------------------------------------------|--------------------------------------------------------------------------------------------------------------------------------------------|
| `-literals`         | boolean                                  | `false` | Enables literal obfuscation (strings, numbers, eligible string constants, `-ldflags -X` injections) via `internal/literals`. | Performs a pre-pass that rewrites safe `const` strings into vars; affects build outputs and cache keys. No environment alias.              |
| `-tiny`             | boolean                                  | `false` | Optimises for binary size at the cost of reversibility.                                                                      | Propagates as `GARBLE_LINK_TINY=true` for the patched linker. Combines with `-reversible` but favours smaller binaries.                    |
| `-debug`            | boolean                                  | `false` | Emits verbose obfuscation logs to stderr.                                                                                    | Does not change build artefacts; skipped in build cache keys.                                                                              |
| `-debugdir`         | string (path)                            | unset   | Writes obfuscated Go sources to the given directory.                                                                         | Directory is recreated on each build (sentinel `.garble-debugdir`). Forces `go` to rebuild dependencies (`-a`).                            |
<<<<<<< HEAD
| `-seed`             | base64 string or `random`                | unset   | Supplies deterministic entropy for name hashing, literal mangling, and cache encryption.                                     | When `random`, a fresh 32-byte seed is generated and printed to stderr. Without a seed Garble derives entropy solely from the build nonce, producing per-build cache keys. |
| `-reversible`       | boolean                                  | `false` | Keeps enough metadata to support `garble reverse` and easier debugging.                                                      | Weakens obfuscation. Propagated to the linker as `GARBLE_LINK_REVERSIBLE=true`.                                                            |
| `-controlflow`      | enum: `off`, `directives`, `auto`, `all` | `off`   | Selects the scope for control-flow obfuscation transforms.                                                                   | CLI value wins over `GARBLE_CONTROLFLOW`. `auto` respects `//garble:nocontrolflow` directives and skips unsafe SSA shapes.                 |
| `-no-cache-encrypt` | boolean (presence flag)                  | `false` | Disables ASCON encryption of Garble's build cache.                                                                           | Encryption is on by default when this flag is absent; seedless builds fall back to a nonce-derived key so entries become per-build.        |

### Flag interactions worth noting

- **Cache encryption** activates automatically unless `-no-cache-encrypt` is provided. When no seed is configured, Garble derives a per-build key from the build nonce, so caches remain encrypted but are not shareable across builds.
=======
| `-seed`             | base64 string or `random`                | unset   | Supplies deterministic entropy for name hashing, literal mangling, and cache encryption.                                     | When `random`, a fresh 32-byte seed is generated and printed to stderr. Without a seed Garble derives entropy solely from the build nonce; cache encryption then requires `-cache-encrypt-nonce`. |
| `-reversible`       | boolean                                  | `false` | Keeps enough metadata to support `garble reverse` and easier debugging.                                                      | Weakens obfuscation. Propagated to the linker as `GARBLE_LINK_REVERSIBLE=true`.                                                            |
| `-controlflow`      | enum: `off`, `directives`, `auto`, `all` | `off`   | Selects the scope for control-flow obfuscation transforms.                                                                   | CLI value wins over `GARBLE_CONTROLFLOW`. `auto` respects `//garble:nocontrolflow` directives and skips unsafe SSA shapes.                 |
| `-no-cache-encrypt` | boolean (presence flag)                  | `false` | Disables ASCON encryption of Garble's build cache.                                                                           | Encryption is on by default when this flag is absent and either a seed or `-cache-encrypt-nonce` is provided.                              |
| `-cache-encrypt-nonce` | boolean (presence flag)               | `false` | Encrypts the cache using the build nonce when no seed is present, producing per-build cache entries.                         | Useful when CI cannot provision a long-term seed but still requires encrypted caches; pair with `GARBLE_BUILD_NONCE` for determinism.      |

### Flag interactions worth noting

- **Cache encryption** activates when a seed is present or when `-cache-encrypt-nonce` requests the build-nonce fallback. `-no-cache-encrypt` turns it off even with a seed or fallback.
>>>>>>> 3a3b5171
- **Control-flow scope** can also be set through `GARBLE_CONTROLFLOW`; the CLI flag always takes precedence.
- **Reproducible builds** typically combine `-seed=<known>` with `GARBLE_BUILD_NONCE=<known>` and omit `-no-cache-encrypt` so cache entries stay encrypted with the supplied seed.

## Environment variables (regular build usage)

| Variable                   | Default                                             | Purpose                                                                                                | Notes                                                                                                                    |
|----------------------------|-----------------------------------------------------|--------------------------------------------------------------------------------------------------------|--------------------------------------------------------------------------------------------------------------------------|
| `GOGARBLE`                 | `*` (obfuscate every package)                       | Selects which import paths Garble obfuscates. Accepts the same pattern syntax as Go's module matching. | Used in build hashing. Example: `GOGARBLE=./cmd/foo,...` to scope obfuscation.                                           |
| `GARBLE_CONTROLFLOW`       | unset → behaves like `off`                          | Provides the same values as the `-controlflow` flag (`off`, `directives`, `auto`, `all`).              | Only read when the CLI flag is absent.                                                                                   |
| `GARBLE_BUILD_NONCE`       | Random 32-byte value generated per build            | Injects a deterministic 32-byte nonce (base64 *without* padding) to stabilise hashes across builds.    | When unset, Garble draws a cryptographically random nonce and prints `-nonce chosen at random` when randomness was used. |
| `GARBLE_CACHE`             | `${XDG_CACHE_HOME}/garble` (or platform equivalent) | Overrides the on-disk cache root Garble uses for build metadata and patched toolchain artifacts.       | Helpful for sandboxing or sharing caches across CI jobs.                                                                 |
| `GARBLE_WRITE_CPUPROFILES` | unset                                               | When set to a directory, collects a CPU profile `garble-cpu-*.pprof` for the top-level Garble process. | Directory must exist; profile is closed automatically on exit.                                                           |
| `GARBLE_WRITE_MEMPROFILES` | unset                                               | Writes a heap profile `garble-mem-*.pprof` into the specified directory just before exit.              | Triggers a `runtime.GC()` to capture fresh statistics.                                                                   |
| `GARBLE_WRITE_ALLOCS`      | unset → disabled                                    | If set to `true`, prints total heap allocations (`garble allocs: <n>`) at exit.                        | Intended for instrumentation and regression tracking.                                                                    |

## Environment variables managed internally

These are populated by Garble itself so that its `toolexec` subprocesses and the patched linker see consistent settings. They are documented here for completeness; end-users normally should not set them manually.

| Variable                 | Set by                   | Purpose                                                                                    | Notes                                                                                                            |
|--------------------------|--------------------------|--------------------------------------------------------------------------------------------|------------------------------------------------------------------------------------------------------------------|
| `GARBLE_SHARED`          | Top-level Garble process | Points child processes at the shared gob-encoded build state.                              | Cleared and deleted after the build. A pre-existing value allows nested invocations to reuse the same workspace. |
| `LINK_SEED`              | Garble                   | Base64-encoded 32-byte Feistel seed used to encrypt runtime metadata (e.g. method tables). | Must be present; linker panics if missing.                                                                       |
| `GARBLE_LINK_REVERSIBLE` | Garble                   | Communicates whether reversible mode is enabled.                                           | Set to `true` when `-reversible`; otherwise `false`.                                                             |
| `GARBLE_LINK_TINY`       | Garble                   | Communicates whether tiny binaries are requested.                                          | Read by linker patches to strip additional metadata.                                                             |

## Developer/test harness variables

The repository also defines a handful of switches that assist automated testing or specialised builds. They do not normally affect production usage but are listed for completeness.

| Variable                              | Scope                                            | Purpose                                                                                                                              | Notes                                                                                        |
|---------------------------------------|--------------------------------------------------|--------------------------------------------------------------------------------------------------------------------------------------|----------------------------------------------------------------------------------------------|
| `GARBLE_TEST_GOVERSION`               | Test scripts (`testdata/script/goversion.txtar`) | Overrides the Go toolchain version that `main.go` compares against the build's recorded version.                                     | Lets tests simulate running under mismatched toolchains. Not meant for CI/production builds. |
| `GARBLE_TEST_LITERALS_OBFUSCATOR_MAP` | Builds with the `garble_testing` tag             | Provides a comma-separated mapping of package → obfuscator index so literal fuzz/bench harnesses can pick deterministic obfuscators. | Required when compiling the benchmarking helper under `scripts/bench_literals.go`.           |
| `RUN_GARBLE_MAIN`                     | `bench_test.go` & `main_test.go`                 | Signals the integration tests to invoke the `garble` binary instead of stubbing commands.                                            | Ignored outside the test harness.                                                            |
| `GARBLE_TEST_REVERSING`               | `testdata/script/cgo.txtar` sample program       | Toggles additional logging inside the fixture binary to exercise `garble reverse`.                                                   | Read by the sample program, not by Garble itself.                                            |

## Flags Applied Automatically

Garble automatically applies the following flags to build commands. You **do not need** to specify them manually:

| Flag                              | Applied When                          | Purpose                                                                                                                        | Code Reference                                |
|-----------------------------------|---------------------------------------|--------------------------------------------------------------------------------------------------------------------------------|-----------------------------------------------|
| `-trimpath`                       | Always (all `go list/build` commands) | Strips filesystem paths from binaries. Garble extends this with `sharedTempDir` handling to prevent temporary directory leaks. | `cache_shared.go`, `transformer.go` |
| `-buildvcs=false`                 | Always                                | Omits VCS metadata (git commit hash, dirty state) from binaries.                                                               | `cache_shared.go`                         |
| `-ldflags="-w"`                   | Link phase only                       | Strips DWARF debugging information (file/line mappings, variable names).                                                       | `transformer.go`                         |
| `-ldflags="-s"`                   | Link phase only                       | Strips symbol table and debug sections completely.                                                                             | `transformer.go`                         |
| `-buildid=""`                     | Link phase only                       | Removes Go build ID to prevent binary tracking across builds.                                                                  | `transformer.go`                         |
| `-X=runtime.buildVersion=unknown` | Link phase only                       | Replaces `runtime.Version()` output with "unknown" instead of "go1.X.Y".                                                       | `transformer.go`                         |

**Important Notes:**
- These flags are **hardcoded** and cannot be overridden by user input.
- Manual specification (e.g., adding `-ldflags="-s -w"` yourself) is redundant and has no effect.
- `-trimpath` is extended by Garble's `alterTrimpath()` function to include temporary build directories.

## Quick precedence checklist

- CLI flags are parsed once at process startup; re-entrant invocations inherit state via `GARBLE_SHARED` and the cached seed/nonce.
- When both a CLI flag and an environment variable target the same feature, the CLI flag wins (`-controlflow` over `GARBLE_CONTROLFLOW`, `-seed` over any inherited entropy).
- Encryption and other security-sensitive features rely on both `-seed` and the build nonce; keep them aligned when creating reproducible yet hardened builds.

<|MERGE_RESOLUTION|>--- conflicted
+++ resolved
@@ -1,93 +1,81 @@
-# Garble feature toggles
-
-This reference consolidates every command-line flag and environment variable that flips behaviour inside Garble. It reflects the state of `master` as of October 2025 and was assembled by walking the entire repository.
-
-## CLI flags
-
-| Flag                | Values / type                            | Default | Controls                                                                                                                     | Notes & interactions                                                                                                                       |
-|---------------------|------------------------------------------|---------|------------------------------------------------------------------------------------------------------------------------------|--------------------------------------------------------------------------------------------------------------------------------------------|
-| `-literals`         | boolean                                  | `false` | Enables literal obfuscation (strings, numbers, eligible string constants, `-ldflags -X` injections) via `internal/literals`. | Performs a pre-pass that rewrites safe `const` strings into vars; affects build outputs and cache keys. No environment alias.              |
-| `-tiny`             | boolean                                  | `false` | Optimises for binary size at the cost of reversibility.                                                                      | Propagates as `GARBLE_LINK_TINY=true` for the patched linker. Combines with `-reversible` but favours smaller binaries.                    |
-| `-debug`            | boolean                                  | `false` | Emits verbose obfuscation logs to stderr.                                                                                    | Does not change build artefacts; skipped in build cache keys.                                                                              |
-| `-debugdir`         | string (path)                            | unset   | Writes obfuscated Go sources to the given directory.                                                                         | Directory is recreated on each build (sentinel `.garble-debugdir`). Forces `go` to rebuild dependencies (`-a`).                            |
-<<<<<<< HEAD
-| `-seed`             | base64 string or `random`                | unset   | Supplies deterministic entropy for name hashing, literal mangling, and cache encryption.                                     | When `random`, a fresh 32-byte seed is generated and printed to stderr. Without a seed Garble derives entropy solely from the build nonce, producing per-build cache keys. |
-| `-reversible`       | boolean                                  | `false` | Keeps enough metadata to support `garble reverse` and easier debugging.                                                      | Weakens obfuscation. Propagated to the linker as `GARBLE_LINK_REVERSIBLE=true`.                                                            |
-| `-controlflow`      | enum: `off`, `directives`, `auto`, `all` | `off`   | Selects the scope for control-flow obfuscation transforms.                                                                   | CLI value wins over `GARBLE_CONTROLFLOW`. `auto` respects `//garble:nocontrolflow` directives and skips unsafe SSA shapes.                 |
-| `-no-cache-encrypt` | boolean (presence flag)                  | `false` | Disables ASCON encryption of Garble's build cache.                                                                           | Encryption is on by default when this flag is absent; seedless builds fall back to a nonce-derived key so entries become per-build.        |
-
-### Flag interactions worth noting
-
-- **Cache encryption** activates automatically unless `-no-cache-encrypt` is provided. When no seed is configured, Garble derives a per-build key from the build nonce, so caches remain encrypted but are not shareable across builds.
-=======
-| `-seed`             | base64 string or `random`                | unset   | Supplies deterministic entropy for name hashing, literal mangling, and cache encryption.                                     | When `random`, a fresh 32-byte seed is generated and printed to stderr. Without a seed Garble derives entropy solely from the build nonce; cache encryption then requires `-cache-encrypt-nonce`. |
-| `-reversible`       | boolean                                  | `false` | Keeps enough metadata to support `garble reverse` and easier debugging.                                                      | Weakens obfuscation. Propagated to the linker as `GARBLE_LINK_REVERSIBLE=true`.                                                            |
-| `-controlflow`      | enum: `off`, `directives`, `auto`, `all` | `off`   | Selects the scope for control-flow obfuscation transforms.                                                                   | CLI value wins over `GARBLE_CONTROLFLOW`. `auto` respects `//garble:nocontrolflow` directives and skips unsafe SSA shapes.                 |
-| `-no-cache-encrypt` | boolean (presence flag)                  | `false` | Disables ASCON encryption of Garble's build cache.                                                                           | Encryption is on by default when this flag is absent and either a seed or `-cache-encrypt-nonce` is provided.                              |
-| `-cache-encrypt-nonce` | boolean (presence flag)               | `false` | Encrypts the cache using the build nonce when no seed is present, producing per-build cache entries.                         | Useful when CI cannot provision a long-term seed but still requires encrypted caches; pair with `GARBLE_BUILD_NONCE` for determinism.      |
-
-### Flag interactions worth noting
-
-- **Cache encryption** activates when a seed is present or when `-cache-encrypt-nonce` requests the build-nonce fallback. `-no-cache-encrypt` turns it off even with a seed or fallback.
->>>>>>> 3a3b5171
-- **Control-flow scope** can also be set through `GARBLE_CONTROLFLOW`; the CLI flag always takes precedence.
-- **Reproducible builds** typically combine `-seed=<known>` with `GARBLE_BUILD_NONCE=<known>` and omit `-no-cache-encrypt` so cache entries stay encrypted with the supplied seed.
-
-## Environment variables (regular build usage)
-
-| Variable                   | Default                                             | Purpose                                                                                                | Notes                                                                                                                    |
-|----------------------------|-----------------------------------------------------|--------------------------------------------------------------------------------------------------------|--------------------------------------------------------------------------------------------------------------------------|
-| `GOGARBLE`                 | `*` (obfuscate every package)                       | Selects which import paths Garble obfuscates. Accepts the same pattern syntax as Go's module matching. | Used in build hashing. Example: `GOGARBLE=./cmd/foo,...` to scope obfuscation.                                           |
-| `GARBLE_CONTROLFLOW`       | unset → behaves like `off`                          | Provides the same values as the `-controlflow` flag (`off`, `directives`, `auto`, `all`).              | Only read when the CLI flag is absent.                                                                                   |
-| `GARBLE_BUILD_NONCE`       | Random 32-byte value generated per build            | Injects a deterministic 32-byte nonce (base64 *without* padding) to stabilise hashes across builds.    | When unset, Garble draws a cryptographically random nonce and prints `-nonce chosen at random` when randomness was used. |
-| `GARBLE_CACHE`             | `${XDG_CACHE_HOME}/garble` (or platform equivalent) | Overrides the on-disk cache root Garble uses for build metadata and patched toolchain artifacts.       | Helpful for sandboxing or sharing caches across CI jobs.                                                                 |
-| `GARBLE_WRITE_CPUPROFILES` | unset                                               | When set to a directory, collects a CPU profile `garble-cpu-*.pprof` for the top-level Garble process. | Directory must exist; profile is closed automatically on exit.                                                           |
-| `GARBLE_WRITE_MEMPROFILES` | unset                                               | Writes a heap profile `garble-mem-*.pprof` into the specified directory just before exit.              | Triggers a `runtime.GC()` to capture fresh statistics.                                                                   |
-| `GARBLE_WRITE_ALLOCS`      | unset → disabled                                    | If set to `true`, prints total heap allocations (`garble allocs: <n>`) at exit.                        | Intended for instrumentation and regression tracking.                                                                    |
-
-## Environment variables managed internally
-
-These are populated by Garble itself so that its `toolexec` subprocesses and the patched linker see consistent settings. They are documented here for completeness; end-users normally should not set them manually.
-
-| Variable                 | Set by                   | Purpose                                                                                    | Notes                                                                                                            |
-|--------------------------|--------------------------|--------------------------------------------------------------------------------------------|------------------------------------------------------------------------------------------------------------------|
-| `GARBLE_SHARED`          | Top-level Garble process | Points child processes at the shared gob-encoded build state.                              | Cleared and deleted after the build. A pre-existing value allows nested invocations to reuse the same workspace. |
-| `LINK_SEED`              | Garble                   | Base64-encoded 32-byte Feistel seed used to encrypt runtime metadata (e.g. method tables). | Must be present; linker panics if missing.                                                                       |
-| `GARBLE_LINK_REVERSIBLE` | Garble                   | Communicates whether reversible mode is enabled.                                           | Set to `true` when `-reversible`; otherwise `false`.                                                             |
-| `GARBLE_LINK_TINY`       | Garble                   | Communicates whether tiny binaries are requested.                                          | Read by linker patches to strip additional metadata.                                                             |
-
-## Developer/test harness variables
-
-The repository also defines a handful of switches that assist automated testing or specialised builds. They do not normally affect production usage but are listed for completeness.
-
-| Variable                              | Scope                                            | Purpose                                                                                                                              | Notes                                                                                        |
-|---------------------------------------|--------------------------------------------------|--------------------------------------------------------------------------------------------------------------------------------------|----------------------------------------------------------------------------------------------|
-| `GARBLE_TEST_GOVERSION`               | Test scripts (`testdata/script/goversion.txtar`) | Overrides the Go toolchain version that `main.go` compares against the build's recorded version.                                     | Lets tests simulate running under mismatched toolchains. Not meant for CI/production builds. |
-| `GARBLE_TEST_LITERALS_OBFUSCATOR_MAP` | Builds with the `garble_testing` tag             | Provides a comma-separated mapping of package → obfuscator index so literal fuzz/bench harnesses can pick deterministic obfuscators. | Required when compiling the benchmarking helper under `scripts/bench_literals.go`.           |
-| `RUN_GARBLE_MAIN`                     | `bench_test.go` & `main_test.go`                 | Signals the integration tests to invoke the `garble` binary instead of stubbing commands.                                            | Ignored outside the test harness.                                                            |
-| `GARBLE_TEST_REVERSING`               | `testdata/script/cgo.txtar` sample program       | Toggles additional logging inside the fixture binary to exercise `garble reverse`.                                                   | Read by the sample program, not by Garble itself.                                            |
-
-## Flags Applied Automatically
-
-Garble automatically applies the following flags to build commands. You **do not need** to specify them manually:
-
-| Flag                              | Applied When                          | Purpose                                                                                                                        | Code Reference                                |
-|-----------------------------------|---------------------------------------|--------------------------------------------------------------------------------------------------------------------------------|-----------------------------------------------|
-| `-trimpath`                       | Always (all `go list/build` commands) | Strips filesystem paths from binaries. Garble extends this with `sharedTempDir` handling to prevent temporary directory leaks. | `cache_shared.go`, `transformer.go` |
-| `-buildvcs=false`                 | Always                                | Omits VCS metadata (git commit hash, dirty state) from binaries.                                                               | `cache_shared.go`                         |
-| `-ldflags="-w"`                   | Link phase only                       | Strips DWARF debugging information (file/line mappings, variable names).                                                       | `transformer.go`                         |
-| `-ldflags="-s"`                   | Link phase only                       | Strips symbol table and debug sections completely.                                                                             | `transformer.go`                         |
-| `-buildid=""`                     | Link phase only                       | Removes Go build ID to prevent binary tracking across builds.                                                                  | `transformer.go`                         |
-| `-X=runtime.buildVersion=unknown` | Link phase only                       | Replaces `runtime.Version()` output with "unknown" instead of "go1.X.Y".                                                       | `transformer.go`                         |
-
-**Important Notes:**
-- These flags are **hardcoded** and cannot be overridden by user input.
-- Manual specification (e.g., adding `-ldflags="-s -w"` yourself) is redundant and has no effect.
-- `-trimpath` is extended by Garble's `alterTrimpath()` function to include temporary build directories.
-
-## Quick precedence checklist
-
-- CLI flags are parsed once at process startup; re-entrant invocations inherit state via `GARBLE_SHARED` and the cached seed/nonce.
-- When both a CLI flag and an environment variable target the same feature, the CLI flag wins (`-controlflow` over `GARBLE_CONTROLFLOW`, `-seed` over any inherited entropy).
-- Encryption and other security-sensitive features rely on both `-seed` and the build nonce; keep them aligned when creating reproducible yet hardened builds.
-
+# Garble feature toggles
+
+This reference consolidates every command-line flag and environment variable that flips behaviour inside Garble. It reflects the state of `master` as of October 2025 and was assembled by walking the entire repository.
+
+## CLI flags
+
+| Flag                | Values / type                            | Default | Controls                                                                                                                     | Notes & interactions                                                                                                                       |
+|---------------------|------------------------------------------|---------|------------------------------------------------------------------------------------------------------------------------------|--------------------------------------------------------------------------------------------------------------------------------------------|
+| `-literals`         | boolean                                  | `false` | Enables literal obfuscation (strings, numbers, eligible string constants, `-ldflags -X` injections) via `internal/literals`. | Performs a pre-pass that rewrites safe `const` strings into vars; affects build outputs and cache keys. No environment alias.              |
+| `-tiny`             | boolean                                  | `false` | Optimises for binary size at the cost of reversibility.                                                                      | Propagates as `GARBLE_LINK_TINY=true` for the patched linker. Combines with `-reversible` but favours smaller binaries.                    |
+| `-debug`            | boolean                                  | `false` | Emits verbose obfuscation logs to stderr.                                                                                    | Does not change build artefacts; skipped in build cache keys.                                                                              |
+| `-debugdir`         | string (path)                            | unset   | Writes obfuscated Go sources to the given directory.                                                                         | Directory is recreated on each build (sentinel `.garble-debugdir`). Forces `go` to rebuild dependencies (`-a`).                            |
+| `-seed`             | base64 string or `random`                | unset   | Supplies deterministic entropy for name hashing, literal mangling, and cache encryption.                                     | When `random`, a fresh 32-byte seed is generated and printed to stderr. Without a seed Garble derives entropy solely from the build nonce, producing per-build cache keys. |
+| `-reversible`       | boolean                                  | `false` | Keeps enough metadata to support `garble reverse` and easier debugging.                                                      | Weakens obfuscation. Propagated to the linker as `GARBLE_LINK_REVERSIBLE=true`.                                                            |
+| `-controlflow`      | enum: `off`, `directives`, `auto`, `all` | `off`   | Selects the scope for control-flow obfuscation transforms.                                                                   | CLI value wins over `GARBLE_CONTROLFLOW`. `auto` respects `//garble:nocontrolflow` directives and skips unsafe SSA shapes.                 |
+| `-no-cache-encrypt` | boolean (presence flag)                  | `false` | Disables ASCON encryption of Garble's build cache.                                                                           | Encryption is on by default when this flag is absent; seedless builds fall back to a nonce-derived key so entries become per-build.        |
+
+### Flag interactions worth noting
+
+- **Cache encryption** activates automatically unless `-no-cache-encrypt` is provided. When no seed is configured, Garble derives a per-build key from the build nonce, so caches remain encrypted but are not shareable across builds.
+- **Control-flow scope** can also be set through `GARBLE_CONTROLFLOW`; the CLI flag always takes precedence.
+- **Reproducible builds** typically combine `-seed=<known>` with `GARBLE_BUILD_NONCE=<known>` and omit `-no-cache-encrypt` so cache entries stay encrypted with the supplied seed.
+
+## Environment variables (regular build usage)
+
+| Variable                   | Default                                             | Purpose                                                                                                | Notes                                                                                                                    |
+|----------------------------|-----------------------------------------------------|--------------------------------------------------------------------------------------------------------|--------------------------------------------------------------------------------------------------------------------------|
+| `GOGARBLE`                 | `*` (obfuscate every package)                       | Selects which import paths Garble obfuscates. Accepts the same pattern syntax as Go's module matching. | Used in build hashing. Example: `GOGARBLE=./cmd/foo,...` to scope obfuscation.                                           |
+| `GARBLE_CONTROLFLOW`       | unset → behaves like `off`                          | Provides the same values as the `-controlflow` flag (`off`, `directives`, `auto`, `all`).              | Only read when the CLI flag is absent.                                                                                   |
+| `GARBLE_BUILD_NONCE`       | Random 32-byte value generated per build            | Injects a deterministic 32-byte nonce (base64 *without* padding) to stabilise hashes across builds.    | When unset, Garble draws a cryptographically random nonce and prints `-nonce chosen at random` when randomness was used. |
+| `GARBLE_CACHE`             | `${XDG_CACHE_HOME}/garble` (or platform equivalent) | Overrides the on-disk cache root Garble uses for build metadata and patched toolchain artifacts.       | Helpful for sandboxing or sharing caches across CI jobs.                                                                 |
+| `GARBLE_WRITE_CPUPROFILES` | unset                                               | When set to a directory, collects a CPU profile `garble-cpu-*.pprof` for the top-level Garble process. | Directory must exist; profile is closed automatically on exit.                                                           |
+| `GARBLE_WRITE_MEMPROFILES` | unset                                               | Writes a heap profile `garble-mem-*.pprof` into the specified directory just before exit.              | Triggers a `runtime.GC()` to capture fresh statistics.                                                                   |
+| `GARBLE_WRITE_ALLOCS`      | unset → disabled                                    | If set to `true`, prints total heap allocations (`garble allocs: <n>`) at exit.                        | Intended for instrumentation and regression tracking.                                                                    |
+
+## Environment variables managed internally
+
+These are populated by Garble itself so that its `toolexec` subprocesses and the patched linker see consistent settings. They are documented here for completeness; end-users normally should not set them manually.
+
+| Variable                 | Set by                   | Purpose                                                                                    | Notes                                                                                                            |
+|--------------------------|--------------------------|--------------------------------------------------------------------------------------------|------------------------------------------------------------------------------------------------------------------|
+| `GARBLE_SHARED`          | Top-level Garble process | Points child processes at the shared gob-encoded build state.                              | Cleared and deleted after the build. A pre-existing value allows nested invocations to reuse the same workspace. |
+| `LINK_SEED`              | Garble                   | Base64-encoded 32-byte Feistel seed used to encrypt runtime metadata (e.g. method tables). | Must be present; linker panics if missing.                                                                       |
+| `GARBLE_LINK_REVERSIBLE` | Garble                   | Communicates whether reversible mode is enabled.                                           | Set to `true` when `-reversible`; otherwise `false`.                                                             |
+| `GARBLE_LINK_TINY`       | Garble                   | Communicates whether tiny binaries are requested.                                          | Read by linker patches to strip additional metadata.                                                             |
+
+## Developer/test harness variables
+
+The repository also defines a handful of switches that assist automated testing or specialised builds. They do not normally affect production usage but are listed for completeness.
+
+| Variable                              | Scope                                            | Purpose                                                                                                                              | Notes                                                                                        |
+|---------------------------------------|--------------------------------------------------|--------------------------------------------------------------------------------------------------------------------------------------|----------------------------------------------------------------------------------------------|
+| `GARBLE_TEST_GOVERSION`               | Test scripts (`testdata/script/goversion.txtar`) | Overrides the Go toolchain version that `main.go` compares against the build's recorded version.                                     | Lets tests simulate running under mismatched toolchains. Not meant for CI/production builds. |
+| `GARBLE_TEST_LITERALS_OBFUSCATOR_MAP` | Builds with the `garble_testing` tag             | Provides a comma-separated mapping of package → obfuscator index so literal fuzz/bench harnesses can pick deterministic obfuscators. | Required when compiling the benchmarking helper under `scripts/bench_literals.go`.           |
+| `RUN_GARBLE_MAIN`                     | `bench_test.go` & `main_test.go`                 | Signals the integration tests to invoke the `garble` binary instead of stubbing commands.                                            | Ignored outside the test harness.                                                            |
+| `GARBLE_TEST_REVERSING`               | `testdata/script/cgo.txtar` sample program       | Toggles additional logging inside the fixture binary to exercise `garble reverse`.                                                   | Read by the sample program, not by Garble itself.                                            |
+
+## Flags Applied Automatically
+
+Garble automatically applies the following flags to build commands. You **do not need** to specify them manually:
+
+| Flag                              | Applied When                          | Purpose                                                                                                                        | Code Reference                                |
+|-----------------------------------|---------------------------------------|--------------------------------------------------------------------------------------------------------------------------------|-----------------------------------------------|
+| `-trimpath`                       | Always (all `go list/build` commands) | Strips filesystem paths from binaries. Garble extends this with `sharedTempDir` handling to prevent temporary directory leaks. | `cache_shared.go`, `transformer.go` |
+| `-buildvcs=false`                 | Always                                | Omits VCS metadata (git commit hash, dirty state) from binaries.                                                               | `cache_shared.go`                         |
+| `-ldflags="-w"`                   | Link phase only                       | Strips DWARF debugging information (file/line mappings, variable names).                                                       | `transformer.go`                         |
+| `-ldflags="-s"`                   | Link phase only                       | Strips symbol table and debug sections completely.                                                                             | `transformer.go`                         |
+| `-buildid=""`                     | Link phase only                       | Removes Go build ID to prevent binary tracking across builds.                                                                  | `transformer.go`                         |
+| `-X=runtime.buildVersion=unknown` | Link phase only                       | Replaces `runtime.Version()` output with "unknown" instead of "go1.X.Y".                                                       | `transformer.go`                         |
+
+**Important Notes:**
+- These flags are **hardcoded** and cannot be overridden by user input.
+- Manual specification (e.g., adding `-ldflags="-s -w"` yourself) is redundant and has no effect.
+- `-trimpath` is extended by Garble's `alterTrimpath()` function to include temporary build directories.
+
+## Quick precedence checklist
+
+- CLI flags are parsed once at process startup; re-entrant invocations inherit state via `GARBLE_SHARED` and the cached seed/nonce.
+- When both a CLI flag and an environment variable target the same feature, the CLI flag wins (`-controlflow` over `GARBLE_CONTROLFLOW`, `-seed` over any inherited entropy).
+- Encryption and other security-sensitive features rely on both `-seed` and the build nonce; keep them aligned when creating reproducible yet hardened builds.
+