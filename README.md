--- conflicted
+++ resolved
@@ -1,400 +1,396 @@
-# garble hardened
-
-> **This is a security-hardened fork of [github.com/burrowers/garble](https://github.com/burrowers/garble)** with significant enhancements to obfuscation and anti-analysis capabilities. See [docs/SECURITY.md](docs/SECURITY.md) for a comprehensive overview of the security architecture and threat model.
-
-### Installation
-
-Install from this repository:
-
-```sh
-go install github.com/AeonDave/garble@latest
-```
-
-Or clone and build locally:
-
-```sh
-git clone https://github.com/AeonDave/garble
-cd garble
-go install ./...
-```
-
-**Note**: This fork uses `github.com/AeonDave/garble` as its module path.
-
-### Overview
-
-Obfuscate Go code by wrapping the Go toolchain. Requires Go 1.25 or later.
-
-	garble build [build flags] [packages]
-
-The tool also supports `garble test` to run tests with obfuscated code,
-`garble run` to obfuscate and execute simple programs,
-and `garble reverse` to de-obfuscate text such as stack traces.
-Run `garble -h` to see all available commands and flags.
-
-### Quick start
-
-1. Install: `go install github.com/AeonDave/garble@latest`
-2. Obfuscate your binary: `garble build ./cmd/myapp`
-3. Make builds reproducible: provide both a seed and a build nonce
-   - Example: `garble -seed=Z3JhZmY build ./cmd/myapp`
-   - Set `GARBLE_BUILD_NONCE` to a fixed base64 value for identical outputs across runs
-
-See [docs/FEATURE_TOGGLES.md](docs/FEATURE_TOGGLES.md) for a complete flag and environment reference.
-
-### Recommended usage
-
-#### **Basic Obfuscation (Quick Start)**
-```bash
-# Simple obfuscation with random seed
-garble -seed=random build ./cmd/myapp
-```
-
-**What this does:**
-- Obfuscates all package names, function names, and type names
-- Generates a random seed (printed to stderr for reproducibility)
-- Automatically applies `-trimpath`, `-ldflags="-w -s"`, and build ID stripping
-
----
-
-#### **Production Hardening (Recommended)**
-```bash
-# Maximum security with literal encryption and control-flow obfuscation
-garble -seed=random -literals -controlflow=auto build ./cmd/myapp
-```
-
-**What this adds:**
-- ✅ **Literal encryption**: All string/numeric literals encrypted with ASCON-128
-- ✅ **Control-flow obfuscation**: Jump tables and dead code injection (safe mode)
-- ✅ **`-ldflags=-X` protection**: Injected variables (API keys, versions) are encrypted
-
-**Use when:**
-- Protecting API keys, credentials, or sensitive strings
-- Preventing static analysis and decompilation
-- Distributing commercial/proprietary software
-
----
-
-#### **Minimal Binary Size**
-```bash
-# Smallest possible binary (15% smaller)
-garble -seed=random -tiny build ./cmd/myapp
-```
-
-**Trade-offs:**
-- ✅ Strips all panic handlers, runtime positions, and extra metadata
-- ⚠️ Stack traces become useless (no file/line info)
-- ❌ `garble reverse` cannot recover original names
-
-**Use when:**
-- Binary size is critical (embedded systems, mobile apps)
-- Runtime debugging is not needed
-- Distribution channels have size limits
-
----
-
-#### **Development/Debugging Mode**
-```bash
-# Keep ability to de-obfuscate stack traces
-garble -seed=myDevSeed -reversible build ./cmd/myapp
-
-# Later, de-obfuscate a crash dump:
-garble -seed=myDevSeed reverse ./cmd/myapp < crash.log
-```
-
-**What `-reversible` does:**
-- Embeds original names in a reflection map
-- Enables `garble reverse` to restore stack traces
-- ⚠️ **Weakens security** (original names are in the binary)
-
-**Use when:**
-- Testing obfuscated builds in staging
-- Need readable panic output during development
-- **Never use in production** (defeats obfuscation purpose)
-
----
-
-#### **Reproducible CI/CD Builds**
-```bash
-# Fixed seed + nonce for identical binaries
-GARBLE_BUILD_NONCE=a1b2c3d4e5f6g7h8 garble \
-  -seed=myFixedSeed123 \
-  -literals \
-  -controlflow=auto \
-  build ./cmd/myapp
-```
-
-**Why this matters:**
-- Same source + same seed/nonce = **byte-identical binary**
-- Enables binary verification and supply chain security
-- Required for deterministic builds in CI pipelines
-
-**Use when:**
-- Auditing builds (checksums must match)
-- Distributing signed binaries
-- Compliance requirements for reproducible builds
-
----
-
-#### **Selective Package Obfuscation**
-```bash
-# Only obfuscate internal packages, leave public API readable
-GOGARBLE='./internal/...' garble -seed=random -literals build ./cmd/myapp
-```
-
-**Use when:**
-- Building libraries with public APIs
-- Debugging customer-reported issues (public symbols help)
-- Protecting core logic while keeping interfaces clean
-
----
-
-### What Garble Does Automatically
-
-You **do not need** to specify these flags manually:
-
-| What | How Garble Handles It |
-|------|----------------------|
-| **Path stripping** | Automatically adds `-trimpath` (extended with temp dir handling) |
-| **Debug info** | Forces `-ldflags="-w"` at link time (strips DWARF) |
-| **Symbol table** | Forces `-ldflags="-s"` at link time (strips symbols) |
-| **Build ID** | Automatically removes with `-buildid=""` |
-| **Go version** | Replaces `runtime.Version()` with "unknown" |
-| **VCS metadata** | Adds `-buildvcs=false` (no git commit info) |
-
-See [docs/FEATURE_TOGGLES.md](docs/FEATURE_TOGGLES.md#flags-applied-automatically) for implementation details.
-
-### Purpose
-
-Produce a binary that works as well as a regular build, but that has as little
-information about the original source code as possible.
-
-The tool is designed to be:
-
-* Coupled with `cmd/go`, to support modules and build caching
-* Deterministic and reproducible, given the same initial source code
-* Reversible given the original source, to de-obfuscate panic stack traces
-
-### Mechanism
-
-The tool wraps calls to the Go compiler and linker to transform the Go build, in
-order to:
-
-* Replace as many useful identifiers as possible with short base64 hashes
-* Replace package paths with short base64 hashes
-* Replace filenames and position information with short base64 hashes
-* Remove all [build](https://go.dev/pkg/runtime/#Version) and [module](https://go.dev/pkg/runtime/debug/#ReadBuildInfo) information
-* Strip debugging information and symbol tables (automatically via `-ldflags="-w -s"`)
-* [Obfuscate literals](#literal-obfuscation), if the `-literals` flag is given
-* Remove [extra information](#tiny-mode), if the `-tiny` flag is given
-* Apply [control-flow obfuscation](docs/CONTROLFLOW.md), if `-controlflow` is enabled
-
-By default, the tool obfuscates all the packages being built.
-You can manually specify which packages to obfuscate via `GOGARBLE`,
-a comma-separated list of glob patterns matching package path prefixes.
-This format is borrowed from `GOPRIVATE`; see `go help private`.
-
-Note that commands like `garble build` will use the `go` version found in your
-`$PATH`. To use different versions of Go, you can
-[install them](https://go.dev/doc/manage-install#installing-multiple)
-and set up `$PATH` with them. For example, for Go 1.17.1:
-
-```sh
-$ go install golang.org/dl/go1.17.1@latest
-$ go1.17.1 download
-$ PATH=$(go1.17.1 env GOROOT)/bin:${PATH} garble build
-```
-
-### Use cases
-
-A common question is why a code obfuscator is needed for Go, a compiled language.
-Go binaries include a surprising amount of information about the original source;
-even with debug information and symbol tables stripped, many names and positions
-remain in place for the sake of traces, reflection, and debugging.
-
-Some use cases for Go require sharing a Go binary with the end user.
-If the source code for the binary is private or requires a purchase,
-its obfuscation can help discourage reverse engineering.
-
-A similar use case is a Go library whose source is private or purchased.
-Since Go libraries cannot be imported in binary form, and Go plugins
-[have their shortcomings](https://github.com/golang/go/issues/19282),
-sharing obfuscated source code becomes an option.
-See [#369](https://github.com/burrowers/garble/issues/369).
-
-Obfuscation can also help with aspects entirely unrelated to licensing.
-For example, the `-tiny` flag can make binaries 15% smaller,
-similar to the [common practice in Android](https://developer.android.com/build/shrink-code#obfuscate) to reduce app sizes.
-Obfuscation has also helped some open source developers work around
-anti-virus scans incorrectly treating Go binaries as malware.
-
-### Key flags and environment knobs
-
-- **`-literals`** – Encrypts string and numeric literals using ASCON-128 or multi-layer obfuscation. Essential when protecting API keys, credentials, or sensitive strings.
-- **`-controlflow`** (`off`, `directives`, `auto`, `all`) – Adds control-flow obfuscation with jump tables and dead code. Use `auto` for safe automatic detection.
-- **`-tiny`** – Strips file/line metadata, panic handlers, and runtime positions for 15% smaller binaries. Trade-off: stack traces become useless.
-- **`-reversible`** – Embeds original names to enable `garble reverse` for de-obfuscating stack traces. ⚠️ Weakens security—only use in development.
-- **`-seed`** – Provides entropy for name hashing and encryption. Use `-seed=random` for per-build uniqueness, or a fixed value for reproducibility.
-- **`GARBLE_BUILD_NONCE`** – Deterministic 32-byte nonce (base64). Required for reproducible builds with fixed seeds.
-- **`GOGARBLE`** – Limits obfuscation to specific packages (glob patterns). Example: `GOGARBLE='./internal/...'` to protect only internal code.
-<<<<<<< HEAD
+# garble hardened
+
+> **This is a security-hardened fork of [github.com/burrowers/garble](https://github.com/burrowers/garble)** with significant enhancements to obfuscation and anti-analysis capabilities. See [docs/SECURITY.md](docs/SECURITY.md) for a comprehensive overview of the security architecture and threat model.
+
+### Installation
+
+Install from this repository:
+
+```sh
+go install github.com/AeonDave/garble@latest
+```
+
+Or clone and build locally:
+
+```sh
+git clone https://github.com/AeonDave/garble
+cd garble
+go install ./...
+```
+
+**Note**: This fork uses `github.com/AeonDave/garble` as its module path.
+
+### Overview
+
+Obfuscate Go code by wrapping the Go toolchain. Requires Go 1.25 or later.
+
+	garble build [build flags] [packages]
+
+The tool also supports `garble test` to run tests with obfuscated code,
+`garble run` to obfuscate and execute simple programs,
+and `garble reverse` to de-obfuscate text such as stack traces.
+Run `garble -h` to see all available commands and flags.
+
+### Quick start
+
+1. Install: `go install github.com/AeonDave/garble@latest`
+2. Obfuscate your binary: `garble build ./cmd/myapp`
+3. Make builds reproducible: provide both a seed and a build nonce
+   - Example: `garble -seed=Z3JhZmY build ./cmd/myapp`
+   - Set `GARBLE_BUILD_NONCE` to a fixed base64 value for identical outputs across runs
+
+See [docs/FEATURE_TOGGLES.md](docs/FEATURE_TOGGLES.md) for a complete flag and environment reference.
+
+### Recommended usage
+
+#### **Basic Obfuscation (Quick Start)**
+```bash
+# Simple obfuscation with random seed
+garble -seed=random build ./cmd/myapp
+```
+
+**What this does:**
+- Obfuscates all package names, function names, and type names
+- Generates a random seed (printed to stderr for reproducibility)
+- Automatically applies `-trimpath`, `-ldflags="-w -s"`, and build ID stripping
+
+---
+
+#### **Production Hardening (Recommended)**
+```bash
+# Maximum security with literal encryption and control-flow obfuscation
+garble -seed=random -literals -controlflow=auto build ./cmd/myapp
+```
+
+**What this adds:**
+- ✅ **Literal encryption**: All string/numeric literals encrypted with ASCON-128
+- ✅ **Control-flow obfuscation**: Jump tables and dead code injection (safe mode)
+- ✅ **`-ldflags=-X` protection**: Injected variables (API keys, versions) are encrypted
+
+**Use when:**
+- Protecting API keys, credentials, or sensitive strings
+- Preventing static analysis and decompilation
+- Distributing commercial/proprietary software
+
+---
+
+#### **Minimal Binary Size**
+```bash
+# Smallest possible binary (15% smaller)
+garble -seed=random -tiny build ./cmd/myapp
+```
+
+**Trade-offs:**
+- ✅ Strips all panic handlers, runtime positions, and extra metadata
+- ⚠️ Stack traces become useless (no file/line info)
+- ❌ `garble reverse` cannot recover original names
+
+**Use when:**
+- Binary size is critical (embedded systems, mobile apps)
+- Runtime debugging is not needed
+- Distribution channels have size limits
+
+---
+
+#### **Development/Debugging Mode**
+```bash
+# Keep ability to de-obfuscate stack traces
+garble -seed=myDevSeed -reversible build ./cmd/myapp
+
+# Later, de-obfuscate a crash dump:
+garble -seed=myDevSeed reverse ./cmd/myapp < crash.log
+```
+
+**What `-reversible` does:**
+- Embeds original names in a reflection map
+- Enables `garble reverse` to restore stack traces
+- ⚠️ **Weakens security** (original names are in the binary)
+
+**Use when:**
+- Testing obfuscated builds in staging
+- Need readable panic output during development
+- **Never use in production** (defeats obfuscation purpose)
+
+---
+
+#### **Reproducible CI/CD Builds**
+```bash
+# Fixed seed + nonce for identical binaries
+GARBLE_BUILD_NONCE=a1b2c3d4e5f6g7h8 garble \
+  -seed=myFixedSeed123 \
+  -literals \
+  -controlflow=auto \
+  build ./cmd/myapp
+```
+
+**Why this matters:**
+- Same source + same seed/nonce = **byte-identical binary**
+- Enables binary verification and supply chain security
+- Required for deterministic builds in CI pipelines
+
+**Use when:**
+- Auditing builds (checksums must match)
+- Distributing signed binaries
+- Compliance requirements for reproducible builds
+
+---
+
+#### **Selective Package Obfuscation**
+```bash
+# Only obfuscate internal packages, leave public API readable
+GOGARBLE='./internal/...' garble -seed=random -literals build ./cmd/myapp
+```
+
+**Use when:**
+- Building libraries with public APIs
+- Debugging customer-reported issues (public symbols help)
+- Protecting core logic while keeping interfaces clean
+
+---
+
+### What Garble Does Automatically
+
+You **do not need** to specify these flags manually:
+
+| What | How Garble Handles It |
+|------|----------------------|
+| **Path stripping** | Automatically adds `-trimpath` (extended with temp dir handling) |
+| **Debug info** | Forces `-ldflags="-w"` at link time (strips DWARF) |
+| **Symbol table** | Forces `-ldflags="-s"` at link time (strips symbols) |
+| **Build ID** | Automatically removes with `-buildid=""` |
+| **Go version** | Replaces `runtime.Version()` with "unknown" |
+| **VCS metadata** | Adds `-buildvcs=false` (no git commit info) |
+
+See [docs/FEATURE_TOGGLES.md](docs/FEATURE_TOGGLES.md#flags-applied-automatically) for implementation details.
+
+### Purpose
+
+Produce a binary that works as well as a regular build, but that has as little
+information about the original source code as possible.
+
+The tool is designed to be:
+
+* Coupled with `cmd/go`, to support modules and build caching
+* Deterministic and reproducible, given the same initial source code
+* Reversible given the original source, to de-obfuscate panic stack traces
+
+### Mechanism
+
+The tool wraps calls to the Go compiler and linker to transform the Go build, in
+order to:
+
+* Replace as many useful identifiers as possible with short base64 hashes
+* Replace package paths with short base64 hashes
+* Replace filenames and position information with short base64 hashes
+* Remove all [build](https://go.dev/pkg/runtime/#Version) and [module](https://go.dev/pkg/runtime/debug/#ReadBuildInfo) information
+* Strip debugging information and symbol tables (automatically via `-ldflags="-w -s"`)
+* [Obfuscate literals](#literal-obfuscation), if the `-literals` flag is given
+* Remove [extra information](#tiny-mode), if the `-tiny` flag is given
+* Apply [control-flow obfuscation](docs/CONTROLFLOW.md), if `-controlflow` is enabled
+
+By default, the tool obfuscates all the packages being built.
+You can manually specify which packages to obfuscate via `GOGARBLE`,
+a comma-separated list of glob patterns matching package path prefixes.
+This format is borrowed from `GOPRIVATE`; see `go help private`.
+
+Note that commands like `garble build` will use the `go` version found in your
+`$PATH`. To use different versions of Go, you can
+[install them](https://go.dev/doc/manage-install#installing-multiple)
+and set up `$PATH` with them. For example, for Go 1.17.1:
+
+```sh
+$ go install golang.org/dl/go1.17.1@latest
+$ go1.17.1 download
+$ PATH=$(go1.17.1 env GOROOT)/bin:${PATH} garble build
+```
+
+### Use cases
+
+A common question is why a code obfuscator is needed for Go, a compiled language.
+Go binaries include a surprising amount of information about the original source;
+even with debug information and symbol tables stripped, many names and positions
+remain in place for the sake of traces, reflection, and debugging.
+
+Some use cases for Go require sharing a Go binary with the end user.
+If the source code for the binary is private or requires a purchase,
+its obfuscation can help discourage reverse engineering.
+
+A similar use case is a Go library whose source is private or purchased.
+Since Go libraries cannot be imported in binary form, and Go plugins
+[have their shortcomings](https://github.com/golang/go/issues/19282),
+sharing obfuscated source code becomes an option.
+See [#369](https://github.com/burrowers/garble/issues/369).
+
+Obfuscation can also help with aspects entirely unrelated to licensing.
+For example, the `-tiny` flag can make binaries 15% smaller,
+similar to the [common practice in Android](https://developer.android.com/build/shrink-code#obfuscate) to reduce app sizes.
+Obfuscation has also helped some open source developers work around
+anti-virus scans incorrectly treating Go binaries as malware.
+
+### Key flags and environment knobs
+
+- **`-literals`** – Encrypts string and numeric literals using ASCON-128 or multi-layer obfuscation. Essential when protecting API keys, credentials, or sensitive strings.
+- **`-controlflow`** (`off`, `directives`, `auto`, `all`) – Adds control-flow obfuscation with jump tables and dead code. Use `auto` for safe automatic detection.
+- **`-tiny`** – Strips file/line metadata, panic handlers, and runtime positions for 15% smaller binaries. Trade-off: stack traces become useless.
+- **`-reversible`** – Embeds original names to enable `garble reverse` for de-obfuscating stack traces. ⚠️ Weakens security—only use in development.
+- **`-seed`** – Provides entropy for name hashing and encryption. Use `-seed=random` for per-build uniqueness, or a fixed value for reproducibility.
+- **`GARBLE_BUILD_NONCE`** – Deterministic 32-byte nonce (base64). Required for reproducible builds with fixed seeds.
+- **`GOGARBLE`** – Limits obfuscation to specific packages (glob patterns). Example: `GOGARBLE='./internal/...'` to protect only internal code.
 - **`-no-cache-encrypt`** – Disables ASCON-128 cache encryption. By default Garble encrypts cache entries and, when no seed is supplied, derives a per-build key from the build nonce.
-=======
-- **`-no-cache-encrypt`** – Disables ASCON-128 cache encryption. By default Garble encrypts cache entries and, when no seed is supplied, derives a per-build key from the build nonce.
->>>>>>> 66c61916
-
-**Important:** Garble automatically applies `-trimpath`, `-ldflags="-w -s"`, and build ID stripping—you don't need to specify these manually.
-
-The full matrix of switches, defaults, and automatic flags is documented in [docs/FEATURE_TOGGLES.md](docs/FEATURE_TOGGLES.md).
-
-### Literal obfuscation
-
-Using the `-literals` flag causes literal expressions such as strings to be
-replaced with more complex expressions that resolve to the same value at run time.
-This feature is opt-in, as it can cause slow-downs depending on the input code and size of literals.
-
-Garble uses multiple obfuscation strategies for defense-in-depth:
-* ASCON-128 authenticated encryption with inline decryption code (used frequently)
-* Reversible simple obfuscator for small and performance-sensitive cases
-* Compile-time constant rewriting: eligible string constants are downgraded to package-scoped vars so they can flow through the same literal obfuscators
-
-Notes and limits
-- String constants that must remain compile-time values (array lengths, `iota` math, `case` labels, etc.) are preserved to keep the program valid and may stay in plaintext.
-- Strings injected via `-ldflags=-X` are **fully protected**: the flag is sanitized at parse time, and the value is rehydrated as an obfuscated init-time assignment (ASCON-128 or multi-layer simple obfuscation).
-
-**Example - Protecting API Keys**:
-```sh
-# Traditional build - API key visible in binary
-go build -ldflags="-X main.apiKey=sk_live_ABC123"
-strings binary | grep sk_live  # ❌ Found in plaintext!
-
-# Garble build - API key encrypted
-garble -literals build -ldflags="-X main.apiKey=sk_live_ABC123"
-strings binary | grep sk_live  # ✅ Not found - encrypted!
-# Runtime still works: the key is decrypted during init()
-```
-
-### Reversible obfuscation
-
-The `-reversible` flag controls whether original identifier names are embedded for tooling.
-
-- Default (no `-reversible`): reversibility metadata is omitted, and the reflection name map stays empty. This avoids leaking original names in the binary.
-- With `-reversible`: the reflection mapping is populated to enable `garble reverse` and improve debugging. This is an explicit security trade‑off.
-
-Recommendation
-- Leave `-reversible` off for production builds.
-- Enable it in development/staging when you need to de‑obfuscate stack traces with `garble reverse`.
-
-### Tiny mode
-
-With the `-tiny` flag, even more information is stripped from the Go binary.
-Position information is removed entirely, rather than being obfuscated.
-Runtime code which prints panics, fatal errors, and trace/debug info is removed.
-Many symbol names are also omitted from binary sections at link time.
-All in all, this can make binaries about 15% smaller.
-
-With this flag, no panics or fatal runtime errors will ever be printed, but they
-can still be handled internally with `recover` as normal. In addition, the
-`GODEBUG` environmental variable will be ignored.
-
-Note that this flag can make debugging crashes harder, as a panic will simply
-exit the entire program without printing a stack trace, and source code
-positions and many names are removed.
-Similarly, `garble reverse` is generally not useful in this mode.
-
-### Control flow obfuscation
-
-See: [docs/CONTROLFLOW.md](docs/CONTROLFLOW.md)
-
-### Security snapshot
-
-Recent releases focus on raising the bar for reverse engineers while keeping the tooling practical:
-
-- Fresh names every build – Garble mixes your seed with a per-build nonce, so identical sources still produce different symbol hashes unless you fix both values.
-- Encrypted literals when `-literals` is enabled – many string literals are protected with inline ASCON, raising the cost of static string scraping.
-- Optional reversibility – keep `-reversible` off in production, enable it in staging to recover stack traces with `garble reverse`.
-- Hardened cache – when a seed is present (and `-no-cache-encrypt` is not set), Garble encrypts its on-disk cache automatically.
-
-Want the deep dive? The design notes and threat model live in [docs/SECURITY.md](docs/SECURITY.md).
-
-### Speed
-
-`garble build` should take about twice as long as `go build`, as it needs to
-complete two builds. The original build, to be able to load and type-check the
-input code, and then the obfuscated build.
-
-Garble obfuscates one package at a time, mirroring how Go compiles one package
-at a time. This allows Garble to fully support Go's build cache; incremental
-`garble build` calls should only re-build and re-obfuscate modified code.
-
-Note that the first call to `garble build` may be comparatively slow,
-as it has to obfuscate each package for the first time. This is akin to clearing
-`GOCACHE` with `go clean -cache` and running a `go build` from scratch.
-
-Garble also makes use of its own cache to reuse work, akin to Go's `GOCACHE`.
-It defaults to a directory under your user's cache directory,
-such as `~/.cache/garble`, and can be placed elsewhere by setting `GARBLE_CACHE`.
-
-### Determinism and seeds
-
-Just like Go, garble builds are deterministic and reproducible in nature.
-This has significant benefits, such as caching builds and being able to use
-`garble reverse` to de-obfuscate stack traces.
-
-By default, garble will obfuscate each package in a unique way,
-which will change if its build input changes: the version of garble, the version
-of Go, the package's source code, or any build parameter such as GOOS or -tags.
-This is a reasonable default since guessing those inputs is very hard.
-
-You can use the `-seed` flag to provide your own obfuscation randomness seed.
-Reusing the same seed can help produce the same code obfuscation,
-which can help when debugging or reproducing problems.
-Regularly rotating the seed can also help against reverse-engineering in the long run,
-as otherwise one can look at changes in how Go's standard library is obfuscated
-to guess when the Go or garble versions were changed across a series of builds.
-
-To always use a different seed for each build, use `-seed=random`.
-Note that extra care should be taken when using custom seeds:
-if a `-seed` value used in a build is lost, `garble reverse` will not work.
-
-In addition to the seed, garble derives a build nonce which is mixed into every obfuscated name.
-The nonce is printed when `-seed=random` is used and can be provided explicitly via the
-`GARBLE_BUILD_NONCE` environment variable. For reproducible builds – and for `garble reverse`
-to succeed – make sure to preserve both the seed and the nonce that were used for the original build.
-If either value is lost, the obfuscation cannot be undone.
-
-For teams who deliberately do not want reversal to be possible, avoid recording those values.
-Without the corresponding seed and nonce, the resulting binaries are effectively non-reversible.
-
-
-### Caveats
-
-Most of these can improve with time and effort. The purpose of this section is
-to document the current shortcomings of this tool.
-
-* Exported methods are never obfuscated at the moment, since they could
-  be required by interfaces. This area is a work in progress; see
-  [#3](https://github.com/burrowers/garble/issues/3).
-
-* Aside from `GOGARBLE` to select patterns of packages to obfuscate,
-  there is no supported way to exclude obfuscating a selection of files or packages.
-  More often than not, a user would want to do this to work around a bug; please file the bug instead.
-
-* Go programs [are initialized](https://go.dev/ref/spec#Program_initialization) one package at a time,
-  where imported packages are always initialized before their importers,
-  and otherwise they are initialized in the lexical order of their import paths.
-  Since garble obfuscates import paths, this lexical order may change arbitrarily.
-
-* Go plugins are not currently supported; see [#87](https://github.com/burrowers/garble/issues/87).
-
-* Garble requires `git` to patch the linker. That can be avoided once go-gitdiff
-  supports [non-strict patches](https://github.com/bluekeyes/go-gitdiff/issues/30).
-
-* APIs like [`runtime.GOROOT`](https://pkg.go.dev/runtime#GOROOT)
-  and [`runtime/debug.ReadBuildInfo`](https://pkg.go.dev/runtime/debug#ReadBuildInfo)
-  will not work in obfuscated binaries. This [can affect loading timezones](https://github.com/golang/go/issues/51473#issuecomment-2490564684), for example.
-
-### Contributing
-
-We welcome new contributors. If you would like to contribute, see
-[CONTRIBUTING.md](CONTRIBUTING.md) as a starting point.
-
+
+**Important:** Garble automatically applies `-trimpath`, `-ldflags="-w -s"`, and build ID stripping—you don't need to specify these manually.
+
+The full matrix of switches, defaults, and automatic flags is documented in [docs/FEATURE_TOGGLES.md](docs/FEATURE_TOGGLES.md).
+
+### Literal obfuscation
+
+Using the `-literals` flag causes literal expressions such as strings to be
+replaced with more complex expressions that resolve to the same value at run time.
+This feature is opt-in, as it can cause slow-downs depending on the input code and size of literals.
+
+Garble uses multiple obfuscation strategies for defense-in-depth:
+* ASCON-128 authenticated encryption with inline decryption code (used frequently)
+* Reversible simple obfuscator for small and performance-sensitive cases
+* Compile-time constant rewriting: eligible string constants are downgraded to package-scoped vars so they can flow through the same literal obfuscators
+
+Notes and limits
+- String constants that must remain compile-time values (array lengths, `iota` math, `case` labels, etc.) are preserved to keep the program valid and may stay in plaintext.
+- Strings injected via `-ldflags=-X` are **fully protected**: the flag is sanitized at parse time, and the value is rehydrated as an obfuscated init-time assignment (ASCON-128 or multi-layer simple obfuscation).
+
+**Example - Protecting API Keys**:
+```sh
+# Traditional build - API key visible in binary
+go build -ldflags="-X main.apiKey=sk_live_ABC123"
+strings binary | grep sk_live  # ❌ Found in plaintext!
+
+# Garble build - API key encrypted
+garble -literals build -ldflags="-X main.apiKey=sk_live_ABC123"
+strings binary | grep sk_live  # ✅ Not found - encrypted!
+# Runtime still works: the key is decrypted during init()
+```
+
+### Reversible obfuscation
+
+The `-reversible` flag controls whether original identifier names are embedded for tooling.
+
+- Default (no `-reversible`): reversibility metadata is omitted, and the reflection name map stays empty. This avoids leaking original names in the binary.
+- With `-reversible`: the reflection mapping is populated to enable `garble reverse` and improve debugging. This is an explicit security trade‑off.
+
+Recommendation
+- Leave `-reversible` off for production builds.
+- Enable it in development/staging when you need to de‑obfuscate stack traces with `garble reverse`.
+
+### Tiny mode
+
+With the `-tiny` flag, even more information is stripped from the Go binary.
+Position information is removed entirely, rather than being obfuscated.
+Runtime code which prints panics, fatal errors, and trace/debug info is removed.
+Many symbol names are also omitted from binary sections at link time.
+All in all, this can make binaries about 15% smaller.
+
+With this flag, no panics or fatal runtime errors will ever be printed, but they
+can still be handled internally with `recover` as normal. In addition, the
+`GODEBUG` environmental variable will be ignored.
+
+Note that this flag can make debugging crashes harder, as a panic will simply
+exit the entire program without printing a stack trace, and source code
+positions and many names are removed.
+Similarly, `garble reverse` is generally not useful in this mode.
+
+### Control flow obfuscation
+
+See: [docs/CONTROLFLOW.md](docs/CONTROLFLOW.md)
+
+### Security snapshot
+
+Recent releases focus on raising the bar for reverse engineers while keeping the tooling practical:
+
+- Fresh names every build – Garble mixes your seed with a per-build nonce, so identical sources still produce different symbol hashes unless you fix both values.
+- Encrypted literals when `-literals` is enabled – many string literals are protected with inline ASCON, raising the cost of static string scraping.
+- Optional reversibility – keep `-reversible` off in production, enable it in staging to recover stack traces with `garble reverse`.
+- Hardened cache – when a seed is present (and `-no-cache-encrypt` is not set), Garble encrypts its on-disk cache automatically.
+
+Want the deep dive? The design notes and threat model live in [docs/SECURITY.md](docs/SECURITY.md).
+
+### Speed
+
+`garble build` should take about twice as long as `go build`, as it needs to
+complete two builds. The original build, to be able to load and type-check the
+input code, and then the obfuscated build.
+
+Garble obfuscates one package at a time, mirroring how Go compiles one package
+at a time. This allows Garble to fully support Go's build cache; incremental
+`garble build` calls should only re-build and re-obfuscate modified code.
+
+Note that the first call to `garble build` may be comparatively slow,
+as it has to obfuscate each package for the first time. This is akin to clearing
+`GOCACHE` with `go clean -cache` and running a `go build` from scratch.
+
+Garble also makes use of its own cache to reuse work, akin to Go's `GOCACHE`.
+It defaults to a directory under your user's cache directory,
+such as `~/.cache/garble`, and can be placed elsewhere by setting `GARBLE_CACHE`.
+
+### Determinism and seeds
+
+Just like Go, garble builds are deterministic and reproducible in nature.
+This has significant benefits, such as caching builds and being able to use
+`garble reverse` to de-obfuscate stack traces.
+
+By default, garble will obfuscate each package in a unique way,
+which will change if its build input changes: the version of garble, the version
+of Go, the package's source code, or any build parameter such as GOOS or -tags.
+This is a reasonable default since guessing those inputs is very hard.
+
+You can use the `-seed` flag to provide your own obfuscation randomness seed.
+Reusing the same seed can help produce the same code obfuscation,
+which can help when debugging or reproducing problems.
+Regularly rotating the seed can also help against reverse-engineering in the long run,
+as otherwise one can look at changes in how Go's standard library is obfuscated
+to guess when the Go or garble versions were changed across a series of builds.
+
+To always use a different seed for each build, use `-seed=random`.
+Note that extra care should be taken when using custom seeds:
+if a `-seed` value used in a build is lost, `garble reverse` will not work.
+
+In addition to the seed, garble derives a build nonce which is mixed into every obfuscated name.
+The nonce is printed when `-seed=random` is used and can be provided explicitly via the
+`GARBLE_BUILD_NONCE` environment variable. For reproducible builds – and for `garble reverse`
+to succeed – make sure to preserve both the seed and the nonce that were used for the original build.
+If either value is lost, the obfuscation cannot be undone.
+
+For teams who deliberately do not want reversal to be possible, avoid recording those values.
+Without the corresponding seed and nonce, the resulting binaries are effectively non-reversible.
+
+
+### Caveats
+
+Most of these can improve with time and effort. The purpose of this section is
+to document the current shortcomings of this tool.
+
+* Exported methods are never obfuscated at the moment, since they could
+  be required by interfaces. This area is a work in progress; see
+  [#3](https://github.com/burrowers/garble/issues/3).
+
+* Aside from `GOGARBLE` to select patterns of packages to obfuscate,
+  there is no supported way to exclude obfuscating a selection of files or packages.
+  More often than not, a user would want to do this to work around a bug; please file the bug instead.
+
+* Go programs [are initialized](https://go.dev/ref/spec#Program_initialization) one package at a time,
+  where imported packages are always initialized before their importers,
+  and otherwise they are initialized in the lexical order of their import paths.
+  Since garble obfuscates import paths, this lexical order may change arbitrarily.
+
+* Go plugins are not currently supported; see [#87](https://github.com/burrowers/garble/issues/87).
+
+* Garble requires `git` to patch the linker. That can be avoided once go-gitdiff
+  supports [non-strict patches](https://github.com/bluekeyes/go-gitdiff/issues/30).
+
+* APIs like [`runtime.GOROOT`](https://pkg.go.dev/runtime#GOROOT)
+  and [`runtime/debug.ReadBuildInfo`](https://pkg.go.dev/runtime/debug#ReadBuildInfo)
+  will not work in obfuscated binaries. This [can affect loading timezones](https://github.com/golang/go/issues/51473#issuecomment-2490564684), for example.
+
+### Contributing
+
+We welcome new contributors. If you would like to contribute, see
+[CONTRIBUTING.md](CONTRIBUTING.md) as a starting point.
+